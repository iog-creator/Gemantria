--- conflicted
+++ resolved
@@ -1,11 +1,7 @@
 {
   "schema": "gematria/ai-nouns.v1",
   "book": "Genesis",
-<<<<<<< HEAD
-  "generated_at": "2025-11-08T01:40:36.629369+00:00",
-=======
   "generated_at": "2025-11-06T22:41:56.370936+00:00",
->>>>>>> 8e173498
   "nodes": [
     {
       "noun_id": "seed-ps30-isa43",
