--- conflicted
+++ resolved
@@ -1,11 +1,7 @@
 {
   "temporal_patterns": [],
   "metadata": {
-<<<<<<< HEAD
-    "generated_at": "2025-11-07T17:40:24.648237",
-=======
     "generated_at": "2025-11-07T03:13:34.924858+00:00",
->>>>>>> 8e173498
     "analysis_parameters": {
       "default_unit": "verse",
       "default_window": 10,
