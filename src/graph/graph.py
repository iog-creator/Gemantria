--- conflicted
+++ resolved
@@ -14,11 +14,7 @@
 
 from src.infra.env_loader import ensure_env_loaded
 from src.graph.state import PipelineState
-<<<<<<< HEAD
-from src.graph.batch_processor import BatchProcessor, BatchConfig, BatchAbortError
-=======
 from src.graph.batch_processor import BatchProcessor, BatchAbortError
->>>>>>> 8e173498
 from src.nodes import network_aggregator
 from src.nodes.enrichment import enrichment_node
 from src.nodes.ai_noun_discovery import discover_nouns_for_book
@@ -80,44 +76,22 @@
     # Log metrics
     state["metrics"]["ai_call_latencies_ms"] = timing_samples
 
-<<<<<<< HEAD
-    # Skip checkpointing for intermediate stops (checkpointer.save API is incorrect anyway)
-    # from src.infra.checkpointer import get_checkpointer
-    # checkpointer = get_checkpointer()
-    # checkpointer.save("langgraph_pipeline", "collect_nouns", {"nouns": state["nouns"], "metrics": state["metrics"]})
+    # Auto-save checkpoint after node completion
+    from src.infra.checkpointer import get_checkpointer
+
+    checkpointer = get_checkpointer()
+    checkpointer.save("langgraph_pipeline", "collect_nouns", {"nouns": state["nouns"], "metrics": state["metrics"]})
 
     state["hints"].append("collect_nouns: completed")
     return state
 
 
-=======
-    # Auto-save checkpoint after node completion
-    from src.infra.checkpointer import get_checkpointer
-
-    checkpointer = get_checkpointer()
-    checkpointer.save("langgraph_pipeline", "collect_nouns", {"nouns": state["nouns"], "metrics": state["metrics"]})
-
-    state["hints"].append("collect_nouns: completed")
-    return state
-
-
->>>>>>> 8e173498
 def validate_batch_node(state: PipelineState) -> PipelineState:
     """LangGraph node for batch validation."""
     # Validate and weigh nouns (placeholder - function not implemented)
     state["weighted_nouns"] = state["nouns"]  # Pass through for now
     state["validated_nouns"] = state["weighted_nouns"]  # Set validated nouns for enrichment
 
-<<<<<<< HEAD
-    # Skip checkpointing for intermediate stops (checkpointer.save API is incorrect anyway)
-    # from src.infra.checkpointer import get_checkpointer
-    # checkpointer = get_checkpointer()
-    # checkpointer.save(  # FIXME: API doesn't exist, should use put() with proper args
-    #     "langgraph_pipeline",
-    #     "validate_batch",
-    #     {"weighted_nouns": state["weighted_nouns"], "validated_nouns": state["validated_nouns"]},
-    # )
-=======
     # Auto-save checkpoint after node completion
     from src.infra.checkpointer import get_checkpointer
 
@@ -127,7 +101,6 @@
         "validate_batch",
         {"weighted_nouns": state["weighted_nouns"], "validated_nouns": state["validated_nouns"]},
     )
->>>>>>> 8e173498
 
     state["hints"].append("validate_batch: completed")
     return state
@@ -141,28 +114,16 @@
     # Normalize enriched nouns using SSOT adapter at enrichment boundary
     state["enriched_nouns"] = [adapt_ai_noun(n) for n in state.get("enriched_nouns", [])]
 
-<<<<<<< HEAD
-    # Skip checkpointing for intermediate stops (checkpointer.save API is incorrect anyway)
-    # from src.infra.checkpointer import get_checkpointer
-    # checkpointer = get_checkpointer()
-    # checkpointer.save("langgraph_pipeline", "enrichment", {"enriched_nouns": state["enriched_nouns"]})
+    # Auto-save checkpoint after node completion
+    from src.infra.checkpointer import get_checkpointer
+
+    checkpointer = get_checkpointer()
+    checkpointer.save("langgraph_pipeline", "enrichment", {"enriched_nouns": state["enriched_nouns"]})
 
     state["hints"].append("enrichment: completed")
     return state
 
 
-=======
-    # Auto-save checkpoint after node completion
-    from src.infra.checkpointer import get_checkpointer
-
-    checkpointer = get_checkpointer()
-    checkpointer.save("langgraph_pipeline", "enrichment", {"enriched_nouns": state["enriched_nouns"]})
-
-    state["hints"].append("enrichment: completed")
-    return state
-
-
->>>>>>> 8e173498
 def confidence_validator_node(state: PipelineState) -> PipelineState:
     """LangGraph node for confidence validation and expert analysis."""
     # Expert agent analysis
@@ -177,18 +138,11 @@
         # If agents are not used, pass enriched nouns directly
         state["analyzed_nouns"] = state.get("enriched_nouns", [])
 
-<<<<<<< HEAD
-    # Skip checkpointing for intermediate stops (checkpointer.save API is incorrect anyway)
-    # from src.infra.checkpointer import get_checkpointer
-    # checkpointer = get_checkpointer()
-    # checkpointer.save("langgraph_pipeline", "confidence_validator", {"analyzed_nouns": state["analyzed_nouns"]})
-=======
     # Auto-save checkpoint after node completion
     from src.infra.checkpointer import get_checkpointer
 
     checkpointer = get_checkpointer()
     checkpointer.save("langgraph_pipeline", "confidence_validator", {"analyzed_nouns": state["analyzed_nouns"]})
->>>>>>> 8e173498
 
     state["hints"].append("confidence_validator: completed")
     return state
@@ -201,18 +155,11 @@
     state = network_aggregator.network_aggregator_node(state)
     state["graph"] = state.get("network_summary", {})
 
-<<<<<<< HEAD
-    # Skip checkpointing for intermediate stops (checkpointer.save API is incorrect anyway)
-    # from src.infra.checkpointer import get_checkpointer
-    # checkpointer = get_checkpointer()
-    # checkpointer.save("langgraph_pipeline", "network_aggregator", {"graph": state["graph"]})
-=======
     # Auto-save checkpoint after node completion
     from src.infra.checkpointer import get_checkpointer
 
     checkpointer = get_checkpointer()
     checkpointer.save("langgraph_pipeline", "network_aggregator", {"graph": state["graph"]})
->>>>>>> 8e173498
 
     state["hints"].append("network_aggregator: completed")
     return state
@@ -225,20 +172,12 @@
     state = graph_scorer_node(state)
     state["scored_graph"] = state.get("graph", {})
 
-<<<<<<< HEAD
-    # Skip checkpointing for intermediate stops (checkpointer.save API is incorrect anyway)
-    # from src.infra.checkpointer import get_checkpointer
-    # checkpointer = get_checkpointer()
-    # checkpointer.save("langgraph_pipeline", "analysis_runner", {"scored_graph": state["scored_graph"]})
-
-=======
     # Auto-save checkpoint after node completion
     from src.infra.checkpointer import get_checkpointer
 
     checkpointer = get_checkpointer()
     checkpointer.save("langgraph_pipeline", "analysis_runner", {"scored_graph": state["scored_graph"]})
 
->>>>>>> 8e173498
     state["hints"].append("analysis_runner: completed")
     return state
 
@@ -270,11 +209,6 @@
     mode: str = "START",
     nouns: List[Dict[str, Any]] | None = None,
     stop_after_n_nodes: int | None = None,
-<<<<<<< HEAD
-    allow_partial: bool | None = None,
-    partial_reason: str | None = None,
-=======
->>>>>>> 8e173498
 ) -> Dict[str, Any]:
     """
     Run the complete pipeline for a given book.
@@ -337,43 +271,6 @@
         discovered_nouns = discover_nouns_for_book(book)
         nouns = discovered_nouns
 
-<<<<<<< HEAD
-    # Validate batch size (respect env-driven batch semantics)
-    # Skip validation for intermediate stops (noun discovery only)
-    if stop_after_n_nodes is None or stop_after_n_nodes > 1:
-        if allow_partial is not None:
-            # Use provided parameters
-            batch_config = BatchConfig(
-                batch_size=50,
-                allow_partial=allow_partial,
-                partial_reason=partial_reason,
-            )
-        else:
-            # Fallback to environment
-            batch_config = BatchConfig.from_env()
-        batch_processor = BatchProcessor(batch_config)
-        try:
-            batch_processor.validate_batch_size(nouns)
-            batch_result = batch_processor.process_nouns(nouns)
-        except BatchAbortError as e:
-            # Batch validation failed - return error result
-            update_run_status(run_id, "failed")
-            try:
-                mark_run_finished(run_id, notes=f"batch_abort: {e}")
-            except Exception as finish_e:
-                print(f"[runs_ledger.finish] WARN: {finish_e}")
-            return {
-                "run_id": run_id,
-                "book": book,
-                "mode": mode,
-                "success": False,
-                "error": str(e),
-                "batch_result": None,  # Test expects this
-            }
-    else:
-        # Skip batch processing for intermediate stops
-        batch_result = None
-=======
     # Validate batch size
     batch_processor = BatchProcessor()
     try:
@@ -394,7 +291,6 @@
             "error": str(e),
             "batch_result": None,  # Test expects this
         }
->>>>>>> 8e173498
 
     # Create initial state
     initial_state: PipelineState = {
@@ -481,7 +377,6 @@
 def wrap_hints_node(state: PipelineState) -> PipelineState:
     """
     Wrap collected hints into envelope structure for persistence.
-<<<<<<< HEAD
 
     Implements Rule-026 (System Enforcement Bridge) - Hints Envelope Required.
     Used by AGENTS.md Pipeline Execution and src/graph/AGENTS.md Pipeline State Management.
@@ -489,15 +384,6 @@
     Args:
         state: Pipeline state containing hints
 
-=======
-
-    Implements Rule-026 (System Enforcement Bridge) - Hints Envelope Required.
-    Used by AGENTS.md Pipeline Execution and src/graph/AGENTS.md Pipeline State Management.
-
-    Args:
-        state: Pipeline state containing hints
-
->>>>>>> 8e173498
     Returns:
         Updated state with enveloped_hints populated
 
