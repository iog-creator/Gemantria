--- conflicted
+++ resolved
@@ -7,30 +7,30 @@
 try:
     # psycopg 3 preferred
     import psycopg
+
     HAS_DB = True
 except Exception:  # pragma: no cover
     HAS_DB = False  # Import optional for CI paths without DSNs
 
 __all__ = [
+    "ReadOnlyViolation",
     "BibleReadOnly",
     "GematriaRW",
-    "ReadOnlyViolation",
     "get_bible_ro",
     "get_gematria_rw",
     "sql_is_write",
 ]
 
 WRITE_RE = re.compile(r"^\s*(INSERT|UPDATE|DELETE|MERGE|CREATE|ALTER|DROP|TRUNCATE|GRANT|REVOKE)\b", re.I)
-<<<<<<< HEAD
-=======
 
->>>>>>> 14f97cc2
 
 class ReadOnlyViolation(RuntimeError):
     """Attempted write against read-only bible_db."""
 
+
 def sql_is_write(sql: str) -> bool:
     return bool(WRITE_RE.match(sql or ""))
+
 
 @dataclass
 class BibleReadOnly:
@@ -55,6 +55,7 @@
                 for row in cur:
                     yield row
 
+
 @dataclass
 class GematriaRW:
     dsn: Optional[str]
@@ -64,23 +65,17 @@
             raise RuntimeError("GEMATRIA_DSN not set; cannot execute query")
         if not HAS_DB:
             raise RuntimeError("psycopg not available in this environment")
-<<<<<<< HEAD
         with psycopg.connect(self.dsn) as conn:
             with conn.cursor() as cur:
                 cur.execute(sql, params or ())
                 if cur.description:
                     for row in cur:
                         yield row
-=======
-        with psycopg.connect(self.dsn) as conn, conn.cursor() as cur:
-            cur.execute(sql, params or ())
-            if cur.description:
-                yield from cur
 
->>>>>>> 14f97cc2
 
 def get_bible_ro() -> BibleReadOnly:
     return BibleReadOnly(dsn=os.getenv("BIBLE_DB_DSN"))
 
+
 def get_gematria_rw() -> GematriaRW:
     return GematriaRW(dsn=os.getenv("GEMATRIA_DSN"))