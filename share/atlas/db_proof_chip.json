--- conflicted
+++ resolved
@@ -2,9 +2,5 @@
   "strict": true,
   "checkpointer": "postgres",
   "dsn": "postgresql://<REDACTED>@/gematria?host=/var/run/postgresql",
-<<<<<<< HEAD
-  "generated_at": "2025-11-12T09:06:21Z"
-=======
   "generated_at": "2025-11-12T09:03:10Z"
->>>>>>> 426fd3ab
 }