--- conflicted
+++ resolved
@@ -3,10 +3,6 @@
 <main role="main">
 <a id="top" href="index.html" aria-label="Back to Atlas">← Back to Atlas</a>
 <h1>Atlas — Graph</h1>
-<<<<<<< HEAD
-<p>Placeholder graph view. Generated at: 2025-11-12T16:32:08Z</p>
-=======
 <p>Placeholder graph view. Generated at: 2025-11-12T16:16:33Z</p>
->>>>>>> 81d1f84b
 </main>
 </html>