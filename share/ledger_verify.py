--- conflicted
+++ resolved
@@ -92,95 +92,73 @@
 
     # Connect to database
     try:
-        with psycopg.connect(dsn) as conn:
-            with conn.cursor() as cur:
-                results = []
-                all_current = True
-                stale = []
-                missing = []
-
-                for file_path, name, source_of_truth in artifacts:
-                    # Check if file exists
-                    if not file_path.exists():
-                        status = "missing"
-                        current_hash = None
-                        ledger_hash = None
-                        all_current = False
-                        missing.append(name)
-                        results.append(
-                            {
-                                "name": name,
-                                "source_of_truth": source_of_truth,
-                                "status": status,
-                                "ledger_hash": ledger_hash,
-                                "current_hash": current_hash,
-                            }
-                        )
-                        continue
-
-                    # Compute current hash
-                    current_hash = compute_file_hash(file_path)
-
-                    # Look up most recent row in ledger
-                    cur.execute(
-                        """
+        with psycopg.connect(dsn) as conn, conn.cursor() as cur:
+            results = []
+            all_current = True
+            stale = []
+            missing = []
+
+            for file_path, name, source_of_truth in artifacts:
+                # Check if file exists
+                if not file_path.exists():
+                    status = "missing"
+                    current_hash = None
+                    ledger_hash = None
+                    all_current = False
+                    missing.append(name)
+                    results.append(
+                        {
+                            "name": name,
+                            "source_of_truth": source_of_truth,
+                            "status": status,
+                            "ledger_hash": ledger_hash,
+                            "current_hash": current_hash,
+                        }
+                    )
+                    continue
+
+                # Compute current hash
+                current_hash = compute_file_hash(file_path)
+
+                # Look up most recent row in ledger
+                cur.execute(
+                    """
                         SELECT hash, status, generated_at
                         FROM control.system_state_ledger
                         WHERE name = %s AND source_of_truth = %s
                         ORDER BY generated_at DESC
                         LIMIT 1
                         """,
-                        (name, source_of_truth),
-                    )
-
-                    row = cur.fetchone()
-
-                    if row is None:
-                        # No ledger entry found
-                        status = "missing"
-                        ledger_hash = None
+                    (name, source_of_truth),
+                )
+
+                row = cur.fetchone()
+
+                if row is None:
+                    # No ledger entry found
+                    status = "missing"
+                    ledger_hash = None
+                    all_current = False
+                    missing.append(name)
+                else:
+                    ledger_hash = row[0]
+                    if current_hash == ledger_hash:
+                        status = "current"
+                    else:
+                        status = "stale"
                         all_current = False
-                        missing.append(name)
-                    else:
-                        ledger_hash = row[0]
-                        if current_hash == ledger_hash:
-                            status = "current"
-                        else:
-                            status = "stale"
-                            all_current = False
-                            stale.append(name)
-
-<<<<<<< HEAD
-                    results.append(
-                        {
-                            "name": name,
-                            "source_of_truth": source_of_truth,
-                            "status": status,
-                            "ledger_hash": ledger_hash[:16] + "..." if ledger_hash else None,
-                            "current_hash": current_hash[:16] + "..." if current_hash else None,
-                        }
-                    )
-
-                # Print summary table
-                print("=" * 80)
-                print("LEDGER VERIFICATION SUMMARY")
-                print("=" * 80)
-                print(f"{'Name':<40} {'Source':<30} {'Status':<10}")
-                print("-" * 80)
-
-                for result in results:
-                    status_icon = "✓" if result["status"] == "current" else "✗"
-                    print(
-                        f"{result['name']:<40} {result['source_of_truth']:<30} {status_icon} {result['status']:<10}"
-                    )
-
-                print("-" * 80)
-                print(
-                    f"Total: {len(results)}, Current: {len([r for r in results if r['status'] == 'current'])}, "
-                    f"Stale: {len(stale)}, Missing: {len(missing)}"
+                        stale.append(name)
+
+                results.append(
+                    {
+                        "name": name,
+                        "source_of_truth": source_of_truth,
+                        "status": status,
+                        "ledger_hash": ledger_hash[:16] + "..." if ledger_hash else None,
+                        "current_hash": current_hash[:16] + "..." if current_hash else None,
+                    }
                 )
-                print("=" * 80)
-=======
+
             # Print summary table
             print("=" * 80)
             print("LEDGER VERIFICATION SUMMARY")
@@ -216,34 +194,19 @@
             else:
                 print("✅ LEDGER VERIFICATION PASSED")
                 print("   All tracked artifacts are current")
->>>>>>> 02752d52
                 print()
 
-                if not all_current:
-                    print("❌ LEDGER VERIFICATION FAILED")
-                    if stale:
-                        print(f"   Stale artifacts ({len(stale)}): {', '.join(stale)}")
-                        print("   Run 'make state.sync' to update ledger")
-                    if missing:
-                        print(f"   Missing artifacts ({len(missing)}): {', '.join(missing)}")
-                        print("   Run 'make state.sync' to add missing entries")
-                    print()
-                else:
-                    print("✅ LEDGER VERIFICATION PASSED")
-                    print("   All tracked artifacts are current")
-                    print()
-
-                # Return JSON summary
-                summary = {
-                    "ok": all_current,
-                    "total": len(results),
-                    "current": len([r for r in results if r["status"] == "current"]),
-                    "stale": stale,
-                    "missing": missing,
-                    "results": results,
-                }
-
-                return 0 if all_current else 1, summary
+            # Return JSON summary
+            summary = {
+                "ok": all_current,
+                "total": len(results),
+                "current": len([r for r in results if r["status"] == "current"]),
+                "stale": stale,
+                "missing": missing,
+                "results": results,
+            }
+
+            return 0 if all_current else 1, summary
 
     except Exception as e:
         print(f"ERROR: Database connection failed: {e}", file=sys.stderr)
