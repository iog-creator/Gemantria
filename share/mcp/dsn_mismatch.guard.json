{
  "ok": true,
  "errors": [],
<<<<<<< HEAD
  "generated_at": "2025-11-12T09:04:07Z",
=======
  "generated_at": "2025-11-12T09:03:09Z",
>>>>>>> 426fd3ab
  "env_dsn": "postgresql://<REDACTED>@/gematria?host=/var/run/postgresql",
  "make_dsn": "postgresql://<REDACTED>@/gematria?host=/var/run/postgresql",
  "mismatch": false
}<|MERGE_RESOLUTION|>--- conflicted
+++ resolved
@@ -1,11 +1,7 @@
 {
   "ok": true,
   "errors": [],
-<<<<<<< HEAD
-  "generated_at": "2025-11-12T09:04:07Z",
-=======
   "generated_at": "2025-11-12T09:03:09Z",
->>>>>>> 426fd3ab
   "env_dsn": "postgresql://<REDACTED>@/gematria?host=/var/run/postgresql",
   "make_dsn": "postgresql://<REDACTED>@/gematria?host=/var/run/postgresql",
   "mismatch": false
