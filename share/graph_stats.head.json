--- conflicted
+++ resolved
@@ -1,37 +1 @@
-<<<<<<< HEAD
-{
-  "nodes": 46,
-  "edges": 274,
-  "clusters": 0,
-  "centrality": {
-    "avg_degree": 0.0,
-    "max_degree": 0.0,
-    "avg_betweenness": 0.0,
-    "max_betweenness": 0.0,
-    "avg_eigenvector": 0.0,
-    "max_eigenvector": 0.0
-  },
-  "edge_distribution": {
-    "strong_edges": 64,
-    "weak_edges": 129,
-    "very_weak_edges": 81,
-    "avg_cosine": 0.8183769405024446,
-    "min_cosine": 0.666242619380796,
-    "max_cosine": 0.9985205530238499
-  },
-  "density": 0.2647342995169082,
-  "cluster_metrics": {
-    "avg_cluster_density": null,
-    "avg_cluster_diversity": null
-  },
-  "health": {
-    "has_nodes": true,
-    "has_edges": true,
-    "has_clusters": false,
-    "density_reasonable": false
-  },
-  "export_timestamp": "2025-11-07T17:40:24.648237"
-}
-=======
-{"preview_head": "{\n  \"nodes\": "}
->>>>>>> 8e173498
+{"preview_head": "{\n  \"nodes\": "}