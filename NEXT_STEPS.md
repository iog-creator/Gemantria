<<<<<<< HEAD
<!-- Handoff updated: 2025-11-07T17:40:34.777995 -->
=======
<!-- Handoff updated: 2025-11-07T10:12:58.696387 -->
>>>>>>> 8e173498
# NEXT_STEPS v6.2.3 (Operational Status - Phases Complete)

## Status
✅ **All Core Phases Complete** - Pipeline operational with unified envelope
- Phase 0: Governance v6.2.3 ✅
- Phase 1: Data Layer (DB foundation) ✅
- Phase 2: Pipeline Core (LangGraph) ✅
- Phase 3: Exports & Badges ✅
- Phase 5: UI Polish ✅
- Phase 8: Temporal Analytics Suite ✅
- Phase 9: Graph Latest ✅
- Phase 10: Correlation Visualization ✅
- Phase 11: Unified Envelope ✅

## Current Operational Focus

### Phase 11+ — Production Operations
**Branch:** `feat/p11-unified-envelope` (current)
**Scope:** Unified envelope operations, COMPASS validation, UI integration, production hardening
**Status:** 🔄 **Active** - Branch diverged, needs reconciliation

## Development Workflow (v6.2.3)

### Per-PR Process
1. **Branch:** Use existing draft PR branches above
2. **Work:** Make changes, commit with conventional format
3. **Test:** `make [area].smoke` + `ruff format --check . && ruff check .`
4. **PR:** Mark ready, ensure policy-gate + build-pr pass
5. **Merge:** Bot-mediated squash merge when conditions met

### Quality Gates (Active)
- **policy-gate:** Conventional Commits + signed commit verification
- **build-pr:** CI checks with hermetic behavior
- **human approval:** Required for merge
- **bot mediation:** Mergify handles merge when conditions met

## Current Operator Pick
**P1-DB**: Implement migrations + `make db.migrate` + CI empty-DB tolerance.
5) `feature/pr-002-bible-ro`               (core data)

For each branch `<B>` do the following block; paste evidence after each:

#### 1.x) Prepare `<B>`
- [ ] Create a short-lived integration branch: `integrate/<B>`
```
git fetch origin
git checkout -b integrate/<B> origin/<B>
git rebase origin/main
```
If conflicts: resolve them **strictly** keeping governance files aligned with main; re-run rebase until clean.

- [ ] Local sanity (paste decisive tails):
```
make rules.numbering.check
make share.check
make ops.next
```
(Data/exports gates may require DB; CI will enforce. Do not skip the above three.)

#### 1.y) Open PR for `<B>`
- [ ] Open PR: head=`integrate/<B>` → base=`main`
Title: `integrate(<B>): rebase on main; pass policy gates`
Body includes:
- What the branch adds (one paragraph)
- List of conflicts resolved (files) or state "no conflicts"
- Confirmation that governance files were kept as on `main` (workflow names/order, CODEOWNERS, RULES_INDEX.md)
- Required checks list (must match our policy)

- [ ] Confirm required checks appear on the PR:
- Rules numbering check
- Install psycopg (v3)
- Confirm DSN secret present
- Data completeness gate (Rule 037)
- Exports smoke (Rule 038)
- Share consistency check (no drift)
- NEXT_STEPS check

- [ ] When CI is green, **Squash & Merge** the PR.
Commit title: `integrate(<B>): rebase on main; pass policy gates`

### 2) Special handling notes per branch (follow strictly)

- **feature/ops-pr-template**
This may already be partially on `main`. If duplicate files exist (PR template, AGENTS ops paragraph), **keep main's versions**. Remove obsolete duplicates. Show final file paths.

- **feature/infra-guards-001**
Many changes moved into policy-guards-002 already. Keep the **current main** versions of:
- `.github/workflows/system-enforcement.yml` step names/order
- `.github/CODEOWNERS`
- `.github/BRANCH_PROTECTION.md`
- `Makefile` targets: `rules.numbering.check`, `share.check`, `ops.next`
If `infra-guards-001` disagrees, **discard** those diffs and state "deduped; main is source of truth."

- **feature/pr-004-postgres-checkpointer**
Verify it **does not** regress gates. If it introduces migrations or env vars, document them in the PR body and confirm no CI breakage. If a migration is required, ensure it's idempotent and named after the next sequence number.

- **feature/pr-003-batch-semantics**
Ensure batch sizing config lives in a **single** canonical spot. If multiple configs exist, consolidate into `AGENTS.md` (reference) + one code constant. Show the path in the PR body.

- **feature/pr-002-bible-ro**
This is core. Ensure it compiles/tests without bypassing gates. If it depends on DB schemas not present on CI, add a doc note "DB-required checks run in staging only; CI will still pass policy gates." Never disable policy gates.

### 3) Final integration verification on `main`
After all five PRs are merged:

- [ ] On `main`, paste decisive tails:
```
make rules.numbering.check
make share.check
make ops.next
make go
git ls-remote --heads origin | rg -n "feature/(pr-002-bible-ro|pr-003-batch-semantics|pr-004-postgres-checkpointer|infra-guards-001|ops-pr-template)" || true
```
Confirm that either branches are merged (and deleted) or listed for cleanup.

## Acceptance checks (paste under Evidence tails)
- For **each** PR:
- Link to the PR and note: conflicts resolved (files listed) OR "no conflicts".
- Screenshot or list of **required checks** visible on the PR.
- CI green; merge completed.
- Final on `main`:
- `[rules.numbering.check] OK`
- `[share.check] OK — share mirror is clean`
- `[ops.next] NEXT_STEPS clear`
- `make go` completes with all policy steps in order
- Branch inventory output shows merged branches or lists what remains to delete.

## Status
- Cursor sets to **Done** when all five integrations are merged and the final verification tails are pasted.

## Evidence tails

### feature/ops-pr-template Integration Evidence
- **Branch created**: `integrate/feature/ops-pr-template` from `origin/feature/ops-pr-template`
- **Rebase**: Already up to date (no conflicts)
- **Local sanity tails**:
  - `[rules.numbering.check] OK`
  - `[share.check] OK — share mirror is clean`
  - `[ops.next] NEXT_STEPS clear`
- **PR opened**: [integrate/feature/ops-pr-template → main](https://github.com/iog-creator/Gemantria/pull/10)
- **What it adds**: PR template and Cursor instruction loop blurb in AGENTS.md; adds NEXT_STEPS template
- **Conflicts**: No conflicts
- **Governance alignment**: Kept main's versions of duplicate PR templates
- **Required checks**: All policy checks visible on PR
- **CI Status**: Passed - merged with title `integrate(feature/ops-pr-template): rebase on main; pass policy gates`

### feature/infra-guards-001 Integration Evidence
- **Branch created**: `integrate/feature/infra-guards-001` from local `feature/infra-guards-001`
- **Rebase**: Successfully rebased with conflicts resolved by keeping main versions for governance files
- **Local sanity tails**:
  - `[rules.numbering.check] OK`
  - `[share.check] OK — share mirror is clean`
  - `[ops.next] NEXT_STEPS clear`
- **PR opened**: [integrate/feature/infra-guards-001 → main](https://github.com/iog-creator/Gemantria/pull/11)
- **What it adds**: Code quality improvements (import organization, linting fixes) in book_readiness.py, run_book.py, verify_data_completeness.py
- **Special handling**: Deduped governance files per integration playbook - reset .github/, Makefile, AGENTS.md to main versions (overlapping changes moved to policy-guards-002)
- **Governance alignment**: Governance files reset to main versions as source of truth
- **Required checks**: All policy checks visible on PR
- **CI Status**: Pending (will merge when green)

### 1.4) feature/pr-003-batch-semantics - PR OPEN
- [x] **Branch created**: `integrate/feature/pr-003-batch-semantics` from `origin/feature/pr-003-batch-semantics`
- [x] **Rebase**: Successfully rebased with conflicts resolved by keeping main versions for governance files
- [x] **Local sanity tails**:
  - `[rules.numbering.check] OK`
  - `[share.check] OK — share mirror is clean`
  - `[ops.next] NEXT_STEPS clear`
- [x] **PR opened**: [integrate/feature/pr-003-batch-semantics → main](https://github.com/iog-creator/Gemantria/pull/14)
- [x] **What it adds**: Batch processing with size enforcement and deterministic semantics
- [x] **Special handling**: Batch config consolidated to single canonical source (`src/graph/batch_processor.py#DEFAULT_BATCH_SIZE = 50` with `BATCH_SIZE` env override, documented in AGENTS.md)
- [x] **Governance alignment**: Governance files reset to main versions as source of truth
- [x] **Required checks**: All policy checks visible on PR
- [x] **CI Status**: Pending (will merge when green)

## Evidence tails

### Docs Index Creation (PR #13)
- **Branch created**: `feature/docs-index-005`
- **Files added**: `docs/INDEX.md` (comprehensive navigation index), one-line link in `README.md`
- **Content**: Links to RULES_INDEX, AGENTS, CI workflow, CODEOWNERS, SHARE_MANIFEST, SSOT schemas, latest exports, make targets
- **PR opened**: [feature/docs-index-005 → main](https://github.com/iog-creator/Gemantria/pull/13)
- **Purpose**: Single jump page for repo navigation without attachments
- **CI Status**: Pending (docs-only changes, policy gates still enforced)

### 1.3) feature/pr-004-postgres-checkpointer - PR OPEN
- [x] **Branch created**: `integrate/feature/pr-004-postgres-checkpointer` from `origin/feature/pr-004-postgres-checkpointer`
- [x] **Rebase**: Successfully rebased with conflicts resolved by keeping main versions for governance files and branch versions for postgres checkpointer implementation
- [x] **Local sanity tails**:
  - `[rules.numbering.check] OK`
  - `[share.check] OK — share mirror is clean`
  - `[ops.next] NEXT_STEPS clear`
- [x] **PR opened**: [integrate/feature/pr-004-postgres-checkpointer → main](https://github.com/iog-creator/Gemantria/pull/12)
- [x] **What it adds**: LangGraph-compatible Postgres checkpointer with BaseCheckpointSaver interface, JSONB storage, and transactional upsert semantics
- [x] **Special handling**: Verified no gate regressions; migration `002_create_checkpointer.sql` documented (creates checkpointer_state and checkpointer_writes tables)
- [x] **Governance alignment**: Governance files reset to main versions; postgres implementation preserved
- [x] **Required checks**: All policy checks visible on PR
- [x] **CI Status**: Pending (will merge when green)<|MERGE_RESOLUTION|>--- conflicted
+++ resolved
@@ -1,8 +1,4 @@
-<<<<<<< HEAD
-<!-- Handoff updated: 2025-11-07T17:40:34.777995 -->
-=======
 <!-- Handoff updated: 2025-11-07T10:12:58.696387 -->
->>>>>>> 8e173498
 # NEXT_STEPS v6.2.3 (Operational Status - Phases Complete)
 
 ## Status
