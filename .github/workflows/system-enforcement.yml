--- conflicted
+++ resolved
@@ -2,9 +2,6 @@
 on:
   pull_request:
     types: [opened, synchronize, edited]
-concurrency:
-  group: ${{ github.workflow }}-${{ github.ref }}
-  cancel-in-progress: true
 jobs:
   enforce:
     runs-on: ubuntu-latest
@@ -60,15 +57,6 @@
         run: make rules.numbering.check
       - name: Install psycopg (v3)
         run: pip install "psycopg[binary]"
-<<<<<<< HEAD
-      - name: Confirm DSN secret present
-        run: |
-          if [ -z "${{ secrets.GEMATRIA_DSN }}" ]; then
-            echo "[ci] GEMATRIA_DSN secret is missing"; exit 1;
-          else
-            echo "[ci] GEMATRIA_DSN secret is present (value not printed)";
-          fi
-=======
       - name: Confirm DSN secret present (non-fatal)
         env:
           GEMATRIA_DSN: ${{ secrets.GEMATRIA_DSN }}
@@ -81,7 +69,6 @@
           fi
           echo "HINT: enforcement DB steps enabled"
           echo "::endgroup::"
->>>>>>> 77663b53
       - name: Run rules guard (hard gate)
         run: python scripts/rules_guard.py
       - name: Rules audit (contiguity + docs sync)
