--- conflicted
+++ resolved
@@ -1,8 +1,4 @@
-<<<<<<< HEAD
-version: 0.6
-=======
 version: 0.7
->>>>>>> 9a42bb58
 run_id: local-dev
 tasks:
   - key: smoke_hello
@@ -71,8 +67,6 @@
       max_self_loops: "${thresholds:integrity.max_self_loops}"
       max_duplicate_node_ids: "${thresholds:integrity.max_duplicate_node_ids}"
       max_duplicate_edge_pairs: "${thresholds:integrity.max_duplicate_edge_pairs}"
-<<<<<<< HEAD
-=======
       whitelist_path: "eval/id_whitelist.txt"
 
   - key: exports_id_type_audit_latest
@@ -83,7 +77,6 @@
       require_single_id_type: "${thresholds:id_audit.require_single_id_type}"
       max_nonconforming_ids: "${thresholds:id_audit.max_nonconforming_ids}"
       whitelist_path: "eval/id_whitelist.txt"
->>>>>>> 9a42bb58
 
 success_policy:
   mode: all_must_pass