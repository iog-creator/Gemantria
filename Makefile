

ui.dev.help:
	@if [ -n "$$CI" ]; then echo "HINT[ui.dev.help]: CI detected; noop."; exit 0; fi
	@echo "UI local dev instructions:"
	@echo "1) make ingest.local.envelope"
	@echo "2) cd ui && npm create vite@latest . -- --template react-ts (or pnpm)"
	@echo "3) Implement loader to read /tmp/p9-ingest-envelope.json"
	@echo "4) Run: npm run dev (local only)"

# Codex CLI optional targets (local-only, CI-gated)

codex.task:
	@if [ "$(CI)" = "true" ] && [ "$(ALLOW_CODEX)" != "1" ]; then \
		echo "HINT: Codex CLI is optional and local-only. To enable in CI, set ALLOW_CODEX=1."; \
		exit 0; \
	fi
	@scripts/agents/codex-task.sh "$(TASK)" PROFILE=$(PROFILE)

codex.grok:
	@make codex.task PROFILE=grok4 TASK="$(TASK)"

codex.parallel:
	@if [ "$(CI)" = "true" ] && [ "$(ALLOW_CODEX)" != "1" ]; then \
		echo "HINT: Codex CLI is optional and local-only. To enable in CI, set ALLOW_CODEX=1."; \
		exit 0; \
	fi
	@scripts/agents/codex-par.sh < tasks.txt  # Adjust as needed, e.g., pipe from stdin

# Share sync (OPS v6.2 compliance)

share.sync:
	@python3 scripts/sync_share.py

<<<<<<< HEAD
# Quick plan viewer (local-only convenience)

.PHONY: plan
plan:
	@if ls .cursor/plans/*.plan.md 1> /dev/null 2>&1; then \
		cat .cursor/plans/*.plan.md | head -100; \
		echo ""; \
		echo "[Full plan: $$(ls .cursor/plans/*.plan.md)]"; \
	else \
		echo "No active plan found in .cursor/plans/"; \
	fi

# UI temporal export targets (local-only)

OUTDIR ?= ui/out

=======
# --- UI acceptance (headless) ---

ENVELOPE ?= share/exports/envelope.json
MIN_NODES ?= 1
MIN_EDGES ?= 0
ALLOW_EMPTY ?=

.PHONY: accept.ui
accept.ui:
	@echo ">> UI acceptance on $(ENVELOPE) ..."
	@$(PYTHON) scripts/acceptance/check_envelope.py $(ENVELOPE) --min-nodes $(MIN_NODES) --min-edges $(MIN_EDGES) $(if $(ALLOW_EMPTY),--allow-empty,)

.PHONY: accept.ui.smoke
accept.ui.smoke:
	@echo ">> Export + accept (smoke)"
	@$(PYTHON) scripts/export_noun_index.py --limit 1000
	@$(MAKE) accept.ui ENVELOPE=$(ENVELOPE) MIN_NODES=$(MIN_NODES) MIN_EDGES=$(MIN_EDGES) ALLOW_EMPTY=$(ALLOW_EMPTY)

# --- UI temporal exports (CSV/PNG) ---

OUTDIR ?= ui/out
.PHONY: ui.export.temporal
ui.export.temporal:
	@echo ">> Temporal strip export to $(OUTDIR)"
	@$(PYTHON) scripts/ui/export_temporal_strip.py $(ENVELOPE) --outdir $(OUTDIR) --mode point

.PHONY: ui.export.temporal.span
>>>>>>> e37f3c07
ui.export.temporal.span:
	@echo ">> Temporal strip export (span mode) to $(OUTDIR)"
	@$(PYTHON) scripts/ui/export_temporal_strip.py $(ENVELOPE) --outdir $(OUTDIR) --mode span

<<<<<<< HEAD
# --- Publish temporal artifacts to public/ with versioned names ---

PUBLIC_DIR ?= webui/public
VERSION ?=

.PHONY: ui.publish.temporal
ui.publish.temporal:
	@echo ">> Publish temporal exports to $(PUBLIC_DIR) (version=$(VERSION))"
	@$(PYTHON) scripts/ui/copy_exports.py --src $(OUTDIR) --dst $(PUBLIC_DIR) $(if $(VERSION),--version $(VERSION),)

# --- PR metadata enforcement (local)

.PHONY: pr.check.model_usage
pr.check.model_usage:
	@$(PYTHON) scripts/ci/check_pr_model_usage.py

# --- P11 acceptance: perf, a11y, metrics (local-only) ---

.PHONY: ui.perf.load
ui.perf.load:
	@echo ">> Timed-load probe (UI_URL=$${UI_URL:-''} / file fallback)"
	@$(PYTHON) scripts/ui/perf_load.py --url "$${UI_URL:-}" --index webui/public/index.html --out var/ui/perf.json

.PHONY: ui.a11y.smoke
ui.a11y.smoke:
	@echo ">> A11y smoke (zero-Node) on webui/public/index.html"
	@$(PYTHON) scripts/ui/a11y_smoke.py --path webui/public/index.html --out var/ui/a11y.json

.PHONY: ui.metrics.log
ui.metrics.log:
	@echo ">> Append UI metrics entry (temporal artifacts, git sha)"
	@$(PYTHON) scripts/ui/metrics_log.py --log var/ui/metrics.jsonl

.PHONY: ui.accept
ui.accept: ui.perf.load ui.a11y.smoke ui.metrics.log
	@echo ">> P11 acceptance bundle complete. See var/ui/{perf.json,a11y.json,metrics.jsonl}"
=======
# --- Temporal summary + PR comment ---

TEMPORAL_CSV ?= $(OUTDIR)/temporal_strip.csv
TEMPORAL_MD  ?= $(OUTDIR)/temporal_summary.md
.PHONY: ui.temporal.summary
ui.temporal.summary:
	@echo ">> Temporal summary → $(TEMPORAL_MD)"
	@$(PYTHON) scripts/ui/temporal_summary.py

.PHONY: ui.temporal.comment
ui.temporal.comment:
	@echo ">> Comment temporal summary on current PR"
	@PR=$$(gh pr view --json number --jq .number 2>/dev/null || echo ""); \
	if [ -z "$$PR" ]; then echo "No open PR found for this branch. SKIP."; exit 0; fi; \
	if [ ! -f "$(TEMPORAL_MD)" ]; then echo "Summary not found at $(TEMPORAL_MD). Run 'make ui.temporal.summary' first."; exit 1; fi; \
	gh pr comment $$PR -F "$(TEMPORAL_MD)"
>>>>>>> e37f3c07
<|MERGE_RESOLUTION|>--- conflicted
+++ resolved
@@ -32,24 +32,6 @@
 share.sync:
 	@python3 scripts/sync_share.py
 
-<<<<<<< HEAD
-# Quick plan viewer (local-only convenience)
-
-.PHONY: plan
-plan:
-	@if ls .cursor/plans/*.plan.md 1> /dev/null 2>&1; then \
-		cat .cursor/plans/*.plan.md | head -100; \
-		echo ""; \
-		echo "[Full plan: $$(ls .cursor/plans/*.plan.md)]"; \
-	else \
-		echo "No active plan found in .cursor/plans/"; \
-	fi
-
-# UI temporal export targets (local-only)
-
-OUTDIR ?= ui/out
-
-=======
 # --- UI acceptance (headless) ---
 
 ENVELOPE ?= share/exports/envelope.json
@@ -77,49 +59,10 @@
 	@$(PYTHON) scripts/ui/export_temporal_strip.py $(ENVELOPE) --outdir $(OUTDIR) --mode point
 
 .PHONY: ui.export.temporal.span
->>>>>>> e37f3c07
 ui.export.temporal.span:
 	@echo ">> Temporal strip export (span mode) to $(OUTDIR)"
 	@$(PYTHON) scripts/ui/export_temporal_strip.py $(ENVELOPE) --outdir $(OUTDIR) --mode span
 
-<<<<<<< HEAD
-# --- Publish temporal artifacts to public/ with versioned names ---
-
-PUBLIC_DIR ?= webui/public
-VERSION ?=
-
-.PHONY: ui.publish.temporal
-ui.publish.temporal:
-	@echo ">> Publish temporal exports to $(PUBLIC_DIR) (version=$(VERSION))"
-	@$(PYTHON) scripts/ui/copy_exports.py --src $(OUTDIR) --dst $(PUBLIC_DIR) $(if $(VERSION),--version $(VERSION),)
-
-# --- PR metadata enforcement (local)
-
-.PHONY: pr.check.model_usage
-pr.check.model_usage:
-	@$(PYTHON) scripts/ci/check_pr_model_usage.py
-
-# --- P11 acceptance: perf, a11y, metrics (local-only) ---
-
-.PHONY: ui.perf.load
-ui.perf.load:
-	@echo ">> Timed-load probe (UI_URL=$${UI_URL:-''} / file fallback)"
-	@$(PYTHON) scripts/ui/perf_load.py --url "$${UI_URL:-}" --index webui/public/index.html --out var/ui/perf.json
-
-.PHONY: ui.a11y.smoke
-ui.a11y.smoke:
-	@echo ">> A11y smoke (zero-Node) on webui/public/index.html"
-	@$(PYTHON) scripts/ui/a11y_smoke.py --path webui/public/index.html --out var/ui/a11y.json
-
-.PHONY: ui.metrics.log
-ui.metrics.log:
-	@echo ">> Append UI metrics entry (temporal artifacts, git sha)"
-	@$(PYTHON) scripts/ui/metrics_log.py --log var/ui/metrics.jsonl
-
-.PHONY: ui.accept
-ui.accept: ui.perf.load ui.a11y.smoke ui.metrics.log
-	@echo ">> P11 acceptance bundle complete. See var/ui/{perf.json,a11y.json,metrics.jsonl}"
-=======
 # --- Temporal summary + PR comment ---
 
 TEMPORAL_CSV ?= $(OUTDIR)/temporal_strip.csv
@@ -135,5 +78,4 @@
 	@PR=$$(gh pr view --json number --jq .number 2>/dev/null || echo ""); \
 	if [ -z "$$PR" ]; then echo "No open PR found for this branch. SKIP."; exit 0; fi; \
 	if [ ! -f "$(TEMPORAL_MD)" ]; then echo "Summary not found at $(TEMPORAL_MD). Run 'make ui.temporal.summary' first."; exit 1; fi; \
-	gh pr comment $$PR -F "$(TEMPORAL_MD)"
->>>>>>> e37f3c07
+	gh pr comment $$PR -F "$(TEMPORAL_MD)"