


# ------------------------------------------------------------------
# Duplicate Makefile target guard (CI smoke-friendly; no hard gate)
# ------------------------------------------------------------------
.PHONY: targets.check.dupes
targets.check.dupes:
	@dupes=$$(awk -F: '/^[[:alnum:]_.-][^:]*:/ { \
	  if ($$1 !~ /^\.PHONY/) { \
	    split($$1,a,/ +/); \
	    for(i in a) if (a[i]!="" && a[i]!~/^\.PHONY/) print a[i] \
	  } \
	}' Makefile | sort | uniq -d); \
	if [ -n "$$dupes" ]; then \
	  echo "[targets.check.dupes] ERROR: duplicate targets found:"; \
	  echo "$$dupes"; \
	  exit 1; \
	else \
	  echo "[targets.check.dupes] OK: no duplicates"; \
	fi

.PHONY: py.quickfix py.longline py.fullwave
py.quickfix:
	@python3 scripts/quick_fixes.py && ruff check --fix src scripts
py.longline:
	@python3 scripts/longline_noqa.py
py.fullwave: py.quickfix py.longline
	@make py.format && make py.lint

.PHONY: fmt fmt.check lint lint.fix
fmt:
	@echo "[fmt] Applying ruff-format..."
	@ruff format .

fmt.check:
	@echo "[fmt.check] Checking format (no changes)..."
	@ruff format --check .

lint:
	@echo "[lint] Running ruff check..."
	@ruff check .

lint.fix:
	@echo "[lint.fix] Running ruff check with fixes..."
	@ruff check . --fix

.PHONY: test.smoke test.smoke.strict
test.smoke:
	pytest -q --no-cov -m smoke tests/smoke || true
test.smoke.strict:
	pytest -q --no-cov -m smoke tests/smoke

.PHONY: schema.validate.temporal schema.validate.temporal.strict
schema.validate.temporal:
	@echo "Schema validation not yet implemented - skipping"
schema.validate.temporal.strict:
	@echo "Schema validation not yet implemented - skipping"

.PHONY: ci ci.precommit ci.audits
ci.precommit:
	@pre-commit run -a
ci.audits:
	@make rules.navigator.check rules.audit repo.audit docs.audit
ci:
	@ruff check src scripts tools || true
	@$(MAKE) ci.precommit
	@$(MAKE) ci.audits
	@$(MAKE) test.smoke

.PHONY: rules.navigator.check rules.numbering.check
rules.navigator.check:
	@python3 scripts/check_cursor_always_apply.py
rules.numbering.check:
	@python3 scripts/check_rule_numbering.py

.PHONY: share.sync share.check
share.sync:
	@python3 scripts/sync_share.py
share.check:
	@$(MAKE) share.sync >/dev/null
	@if git diff --quiet --exit-code -- share; then \
	  echo "[share.check] OK — share mirror is clean"; \
	else \
	  echo "[share.check] OUT OF DATE — run 'make share.sync' and commit updates"; exit 1; \
	fi

.PHONY: py.fullwave.c
py.fullwave.c:
	@$(MAKE) py.quickfix && $(MAKE) py.longline && $(MAKE) py.format && $(MAKE) py.lint

.PHONY: rules.audit
rules.audit:
	@python3 scripts/rules_audit.py

.PHONY: repo.audit
repo.audit:
	@python3 scripts/repo_audit.py

.PHONY: docs.audit
docs.audit:
	@python3 scripts/rules_guard.py

.PHONY: smoke.smart schema.validate.smart ci.smart go
smoke.smart:
	@python3 scripts/mode_decider.py
schema.validate.smart:
	@python3 scripts/mode_decider.py
ci.smart:
	@python3 scripts/mode_decider.py && make rules.navigator.check rules.audit repo.audit docs.audit

.PHONY: data.verify ci.data.verify db.migrate exports.smoke ci.exports.smoke

# Run the data completeness verifier (local)
data.verify:
	@python3 scripts/verify_data_completeness.py

# CI gate (same check, enforced in PRs)
ci.data.verify:
	@python3 scripts/verify_data_completeness.py

# Apply SQL migrations (adjust DSN if needed)
db.migrate:
	@echo "[db] applying migrations…"
	@psql "$${GEMATRIA_DSN:-$${DB_DSN:-postgresql://localhost/gemantria}}" -v ON_ERROR_STOP=1 -f migrations/037_create_concepts.sql
	@echo "[db] migrations OK"

# Local exports smoke (Rule 038)
exports.smoke:
	@python3 scripts/exports_smoke.py

# CI gate (Rule 038)
ci.exports.smoke:
	@python3 scripts/exports_smoke.py

.PHONY: eval.smoke ci.eval.smoke

eval.smoke:
	@python3 scripts/eval/run_eval.py

# Intentionally same as local for now; not wired into CI

ci.eval.smoke:
	@python3 scripts/eval/run_eval.py

.PHONY: ops.next go deps.dev
ops.next:
	@if rg -n "^- \[ \]" NEXT_STEPS.md >/dev/null 2>&1; then \
	echo "[ops.next] NEXT_STEPS has unchecked boxes — complete them or mark Done."; exit 1; \
	else echo "[ops.next] NEXT_STEPS clear"; fi

# One-command, zero-choices path for Cursor and devs:
#  - lint/format/quickfix
#  - smart strict/soft smoke + schema
#  - audits
#  - share sync
go:
	@echo "[guide] go: lint/format → smart smoke/schema → db gate → exports gate → audits → share"
	@$(MAKE) py.fullwave.c
	@$(MAKE) ci.smart
	@$(MAKE) data.verify
	@$(MAKE) exports.smoke
	@$(MAKE) share.sync

# Install development dependencies (jsonschema, PyYAML)
deps.dev:
	@echo "[guide] Installing dev dependencies (jsonschema, PyYAML)..."
	pip install -r requirements-dev.txt

.PHONY: mini.go mini.extract mini.verify readiness.verify book.go ci.book.readiness \
        book.plan book.dry book.resume book.stop

# Mini experiment (real inference) → verify → (then book)
mini.go: mini.extract mini.verify
	@echo "[guide] mini.go complete — proofs under reports/readiness/"

mini.extract:
	@echo "[guide] mini.extract: running small passage(s) with real LM endpoints"
	@python3 scripts/book_readiness.py run-mini --config config/mini_experiments.yaml

mini.verify:
	@echo "[guide] mini.verify: metrics → reports/readiness/readiness_report.json (idempotent)"
	@python3 scripts/book_readiness.py compute --inputs graph_stats.head.json temporal_patterns.head.json pattern_forecast.head.json

readiness.verify:
	@echo "[guide] readiness.verify: schema + thresholds"
	@python3 scripts/book_readiness.py gate --strict

book.go:
	@python3 scripts/book_readiness.py assert-pass || (echo "[gate] readiness not satisfied"; exit 2)
	@echo "[guide] book.go: launching full extraction (real inference)"
	@python3 scripts/book_readiness.py run-book

# CI-friendly single gate (use in workflows)
ci.book.readiness:
	@python3 scripts/book_readiness.py gate --strict

# ---------- Whole-book ops helpers ----------
# Plan the chapters to run (no inference; produces reports/book_plan.json)
book.plan:
	@python3 scripts/run_book.py plan --cfg config/book_plan.yaml
	@echo "[guide] plan written to reports/readiness/book_plan.json"

# Dry-run (no LM calls). Validates plan, seeds, env, and output dirs.
book.dry:
	@python3 scripts/run_book.py dry --cfg config/book_plan.yaml

# Stop-loss: run first N chapters with real inference (requires readiness PASS)
book.stop:
	@python3 scripts/book_readiness.py assert-pass
	@python3 scripts/run_book.py stop --cfg config/book_plan.yaml --n $${N:-1}

# Resume the last interrupted/partial run from logs/book/
book.resume:
	@python3 scripts/run_book.py resume

# ---------- Governance & Policy Gates ----------

.PHONY: eval.report ci.eval.report

# Manifest-driven local report (writes to share/eval/)
eval.report:
	@EVAL_OUTDIR=share/eval \
	 python3 scripts/eval/report.py

# CI version writes to _artifacts/eval/
ci.eval.report:
<<<<<<< HEAD
	@EVAL_OUTDIR=_artifacts/eval \
	 python3 scripts/eval/report.py
=======
	@python3 scripts/eval/report.py

.PHONY: ops.verify ci.ops.verify

# Local repo ops verifier (prints decisive lines; no CI wiring)
ops.verify:
	@echo "[ops.verify] running"
	@if [ -f share/eval/release_manifest.json ]; then \
	  echo "[ops.verify] integrity check present → verifying"; \
	  $(MAKE) -s eval.verify.integrity.soft; \
	else \
	  echo "[ops.verify] no release_manifest.json → skipping integrity check"; \
	fi
	@missing=0; \
	for f in share/eval/graph_latest.json share/eval/centrality.json share/eval/release_manifest.json share/eval/provenance.json share/eval/quality_report.txt share/eval/summary.md share/eval/summary.json share/eval/badges/quality.svg; do \
	  if [ ! -f $$f ]; then echo "[ops.verify] MISSING $$f"; missing=1; fi; \
	done; \
	if [ $$missing -ne 0 ]; then echo "[ops.verify] FAIL required artifacts missing"; exit 2; fi
	@python3 scripts/ops/verify_repo.py
	@echo "[ops.verify] OK"

# Identical to local; intentionally not part of CI
ci.ops.verify:
	@python3 scripts/ops/verify_repo.py
>>>>>>> e4e777ff

.PHONY: eval.history ci.eval.history

# Temporal export history (writes share/eval/history.{json,md})
eval.history:
<<<<<<< HEAD
	@EVAL_OUTDIR=share/eval \
	 python3 scripts/eval/report_history.py

# CI version writes to _artifacts/eval/
ci.eval.history:
	@EVAL_OUTDIR=_artifacts/eval \
	 python3 scripts/eval/report_history.py
=======
	@python3 scripts/eval/report_history.py

# Not wired into CI; identical to local for now
ci.eval.history:
	@python3 scripts/eval/report_history.py

.PHONY: eval.delta ci.eval.delta

# Per-run delta report (writes share/eval/delta.{json,md})
eval.delta:
	@python3 scripts/eval/report_delta.py

# Not wired into CI; identical to local for now
ci.eval.delta:
	@python3 scripts/eval/report_delta.py

.PHONY: eval.index ci.eval.index

# Build a simple index of eval artifacts
eval.index:
	@python3 scripts/eval/build_index.py

ci.eval.index:
	@python3 scripts/eval/build_index.py

.PHONY: eval.idstability ci.eval.idstability

# Node ID stability (writes share/eval/id_stability.{json,md})
eval.idstability:
	@python3 scripts/eval/report_id_stability.py

ci.eval.idstability:
	@python3 scripts/eval/report_id_stability.py
>>>>>>> e4e777ff

.PHONY: eval.catalog ci.eval.catalog

# Build an exports catalog (writes share/eval/exports_catalog.md)
eval.catalog:
<<<<<<< HEAD
	@EXPORTS_CATALOG_OUT=share/eval/exports_catalog.md \
	 python3 scripts/eval/build_exports_catalog.py

ci.eval.catalog:
	@EXPORTS_CATALOG_OUT=_artifacts/eval/exports_catalog.md \
	 python3 scripts/eval/build_exports_catalog.py

.PHONY: eval.snapshot ci.eval.snapshot

# Build an eval snapshot (writes share/eval/snapshot/)
eval.snapshot:
	@SNAPSHOT_DIR=share/eval/snapshot \
	 python3 scripts/eval/build_snapshot.py

ci.eval.snapshot:
	@SNAPSHOT_DIR=_artifacts/eval/snapshot \
	 python3 scripts/eval/build_snapshot.py

.PHONY: eval.html ci.eval.html

# Build HTML index from eval results (writes share/eval/index.html)
eval.html:
	@EVAL_HTML_OUTDIR=share/eval \
	 python3 scripts/eval/build_html_index.py

ci.eval.html:
	@EVAL_HTML_OUTDIR=_artifacts/eval \
	 python3 scripts/eval/build_html_index.py

.PHONY: eval.delta ci.eval.delta

# Build eval delta report (writes share/eval/delta.{json,md})
eval.delta:
	@EVAL_OUTDIR=share/eval \
	 python3 scripts/eval/report_delta.py

ci.eval.delta:
	@EVAL_OUTDIR=_artifacts/eval \
	 python3 scripts/eval/report_delta.py

.PHONY: eval.bundle ci.eval.bundle

# Build eval bundle tarball (writes share/eval/bundles/)
eval.bundle:
	@EVAL_BUNDLES_DIR=share/eval/bundles EVAL_DIR=share/eval \
	 python3 scripts/eval/build_bundle.py

ci.eval.bundle:
	@EVAL_BUNDLES_DIR=_artifacts/eval/bundles EVAL_DIR=_artifacts/eval \
	 python3 scripts/eval/build_bundle.py

.PHONY: eval.badges ci.eval.badges eval.release_notes ci.eval.release_notes eval.package ci.eval.package

eval.badges:
	@EVAL_OUTDIR=share/eval BADGES_OUTDIR=share/eval/badges \
	 python3 scripts/eval/build_badges.py

ci.eval.badges:
	@EVAL_OUTDIR=_artifacts/eval BADGES_OUTDIR=_artifacts/eval/badges \
	 python3 scripts/eval/build_badges.py

eval.release_notes:
	@EVAL_OUTDIR=share/eval \
	 python3 scripts/eval/build_release_notes.py

ci.eval.release_notes:
	@EVAL_OUTDIR=_artifacts/eval \
	 python3 scripts/eval/build_release_notes.py

# One-shot local packaging: snapshot → html → bundle → badges → release_notes
eval.package:
	@$(MAKE) eval.snapshot
	@$(MAKE) eval.html
	@$(MAKE) eval.bundle
	@$(MAKE) eval.badges
	@$(MAKE) eval.release_notes
	@echo "[eval.package] OK"

ci.eval.package:
	@$(MAKE) ci.eval.snapshot
	@$(MAKE) ci.eval.html
	@$(MAKE) ci.eval.bundle
	@$(MAKE) ci.eval.badges
	@$(MAKE) ci.eval.release_notes
	@echo "[ci.eval.package] OK"

.PHONY: repair.apply ci.repair.apply eval.policydiff ci.eval.policydiff eval.report.repaired ci.eval.report.repaired ci.eval.repairplan

repair.apply:
	@REPAIR_PLAN=share/eval/repair_plan.json \
	 REPAIRED_DIR=exports \
	 REPAIRED_BASENAME=graph_repaired.json \
	 python3 scripts/fix/apply_repair_plan.py

ci.repair.apply:
	@REPAIR_PLAN=_artifacts/eval/repair_plan.json \
	 REPAIRED_DIR=_artifacts/exports \
	 REPAIRED_BASENAME=graph_repaired.json \
	 python3 scripts/fix/apply_repair_plan.py

eval.report.repaired:
	@EVAL_OUTDIR=share/eval \
	 python3 scripts/eval/report_for_file.py exports/graph_repaired.json

ci.eval.report.repaired:
	@EVAL_OUTDIR=_artifacts/eval \
	 python3 scripts/eval/report_for_file.py _artifacts/exports/graph_repaired.json

eval.policydiff:
	@EVAL_OUTDIR=share/eval \
	 python3 scripts/eval/policy_diff.py

ci.eval.policydiff:
	@EVAL_OUTDIR=_artifacts/eval \
	 python3 scripts/eval/policy_diff.py

# Build repair plan for local development
eval.repairplan:
	@EVAL_OUTDIR=share/eval \
	 python3 scripts/eval/build_repair_plan.py

# Build repair plan for CI into _artifacts
ci.eval.repairplan:
	@EVAL_OUTDIR=_artifacts/eval \
	 python3 scripts/eval/build_repair_plan.py

# Profile targets for policy diff
eval.profile.strict:
	@EVAL_OUTDIR=share/eval \
	 python3 scripts/eval/report.py

eval.profile.dev:
	@EVAL_OUTDIR=share/eval \
	 python3 scripts/eval/report.py

.PHONY: eval.index ci.eval.index

# Build eval index (writes share/eval/index.md)
eval.index:
	@EVAL_DIR=share/eval \
	 python3 scripts/eval/build_index.py

ci.eval.index:
	@EVAL_DIR=_artifacts/eval \
	 python3 scripts/eval/build_index.py

# ---------- SSOT Validation (Hermetic, no pip) ----------

.PHONY: ssot.validate ssot.validate.changed

# SSOT schema files
SSOT_SCHEMAS := \
	docs/SSOT/graph-patterns.schema.json \
	docs/SSOT/graph-stats.schema.json \
	docs/SSOT/graph-correlations.schema.json \
	docs/SSOT/temporal-patterns.schema.json \
	docs/SSOT/pattern-forecast.schema.json

# Validate all SSOT JSON files against their schemas (hermetic, no pip)
=======
	@python3 scripts/eval/build_exports_catalog.py

ci.eval.catalog:
	@python3 scripts/eval/build_exports_catalog.py


# Provenance (writes share/eval/provenance.{json,md})


# Checksums for exports (writes share/eval/checksums.csv)
eval.checksums:
	@python3 scripts/eval/build_checksums.py

ci.eval.checksums:
	@python3 scripts/eval/build_checksums.py

.PHONY: eval.anomalies ci.eval.anomalies eval.runlog ci.eval.runlog

# Aggregate anomalies into a single markdown file
eval.anomalies:
	@python3 scripts/eval/anomalies.py

ci.eval.anomalies:
	@python3 scripts/eval/anomalies.py

# Append one JSON line capturing the latest run's artifacts
eval.runlog:
	@python3 scripts/eval/run_log.py

ci.eval.runlog:
	@python3 scripts/eval/run_log.py

.PHONY: data.sanitize ci.data.sanitize eval.report.sanitized ci.eval.report.sanitized diag.integrity ci.diag.integrity

# Drop edges whose endpoints are missing; writes exports/graph_sanitized_*.json and graph_sanitized.json
data.sanitize:
	@python3 scripts/fix/sanitize_missing_endpoints.py

ci.data.sanitize:
	@python3 scripts/fix/sanitize_missing_endpoints.py

# Run manifest report against the sanitized export (graph_sanitized.json)
eval.report.sanitized:
	@python3 scripts/eval/report_for_file.py exports/graph_sanitized.json

ci.eval.report.sanitized:
	@python3 scripts/eval/report_for_file.py exports/graph_sanitized.json

# Diagnostics for current latest export (counts and examples)
diag.integrity:
	@python3 scripts/diagnostics/diagnose_integrity.py

ci.diag.integrity:
	@python3 scripts/diagnostics/diagnose_integrity.py

.PHONY: eval.profile.strict eval.profile.dev eval.repairplan

# Run manifest report under strict/dev profiles
eval.profile.strict:
	@python3 scripts/eval/run_with_profile.py strict

eval.profile.dev:
	@python3 scripts/eval/run_with_profile.py dev

# Build a non-destructive repair plan (JSON + MD)
eval.repairplan:
	@python3 scripts/eval/build_repair_plan.py

.PHONY: repair.apply ci.repair.apply eval.policydiff ci.eval.policydiff eval.report.repaired ci.eval.report.repaired

# Apply repair plan to produce a repaired export (adds stub nodes)
repair.apply:
	@python3 scripts/fix/apply_repair_plan.py

ci.repair.apply:
	@python3 scripts/fix/apply_repair_plan.py

# Run manifest report against the repaired export
eval.report.repaired:
	@python3 scripts/eval/report_for_file.py exports/graph_repaired.json

ci.eval.report.repaired:
	@python3 scripts/eval/report_for_file.py exports/graph_repaired.json

# Compare strict vs dev outcomes and write policy_diff.md
eval.policydiff:
	@python3 scripts/eval/policy_diff.py

ci.eval.policydiff:
	@python3 scripts/eval/policy_diff.py

.PHONY: eval.snapshot ci.eval.snapshot eval.html ci.eval.html eval.bundle ci.eval.bundle eval.gate.strict ci.eval.gate.strict

# Create config snapshots (manifest, thresholds, provenance)
eval.snapshot:
	@python3 scripts/eval/build_snapshot.py

ci.eval.snapshot:
	@python3 scripts/eval/build_snapshot.py

# Generate HTML dashboard with artifact links and badges
eval.html:
	@python3 scripts/eval/build_html_index.py

ci.eval.html:
	@python3 scripts/eval/build_html_index.py

# Create distributable bundle (tar.gz) with all artifacts
eval.bundle:
	@python3 scripts/eval/build_bundle.py

ci.eval.bundle:
	@python3 scripts/eval/build_bundle.py

# Strict profile gate - fails if any failures detected (unless ALLOW_FAIL=1)
eval.gate.strict:
	@python3 scripts/eval/gate_strict.py

ci.eval.gate.strict:
	@python3 scripts/eval/gate_strict.py

.PHONY: eval.remediation ci.eval.remediation eval.apply.remediation ci.eval.apply.remediation

# Analyze evaluation failures and generate remediation plan
eval.remediation:
	@python3 scripts/eval/build_remediation_plan.py

ci.eval.remediation:
	@python3 scripts/eval/build_remediation_plan.py

# Apply automated fixes from remediation plan (use SKIP_AUTO_FIXES=1 to preview)
eval.apply.remediation:
	@python3 scripts/eval/apply_remediation.py

ci.eval.apply.remediation:
	@python3 scripts/eval/apply_remediation.py

.PHONY: eval.badges ci.eval.badges eval.release_notes ci.eval.release_notes eval.package ci.eval.package

eval.badges:
	@python3 scripts/eval/build_badges.py

ci.eval.badges:
	@python3 scripts/eval/build_badges.py

eval.release_notes:
	@python3 scripts/eval/build_release_notes.py

ci.eval.release_notes:
	@python3 scripts/eval/build_release_notes.py

# One-shot local packaging: snapshot → html → bundle → badges → release_notes
eval.package:
	@$(MAKE) eval.snapshot
	@$(MAKE) eval.html
	@$(MAKE) eval.graph.rerank.refresh
	@$(MAKE) eval.graph.rerank_blend
	@$(MAKE) eval.graph.centrality
	@$(MAKE) eval.snapshot.rotate
	@$(MAKE) eval.graph.tables
	@$(MAKE) eval.graph.delta
	@$(MAKE) eval.bundle
	@$(MAKE) eval.badges
	@$(MAKE) eval.release_notes
	@$(MAKE) eval.bundle.all
	@$(MAKE) eval.provenance
	@$(MAKE) eval.release_manifest
	@$(MAKE) eval.schema.verify
	@$(MAKE) -s eval.verify.integrity.soft
	@$(MAKE) eval.summary
	@$(MAKE) eval.quality.check
	@$(MAKE) eval.quality.badge
	@$(MAKE) eval.quality.trend
	@$(MAKE) eval.graph.calibrate.adv
	@$(MAKE) eval.edge.audit
	@$(MAKE) eval.anomaly.badge
	@echo "[eval.package] OK"

ci.eval.package:
	@$(MAKE) eval.snapshot
	@$(MAKE) eval.html
	@$(MAKE) eval.bundle
	@$(MAKE) eval.badges
	@$(MAKE) eval.release_notes
	@echo "[eval.package] OK"

.PHONY: eval.package.strict ci.eval.package.strict
eval.package.strict:
	@$(MAKE) eval.gate.strict
	@$(MAKE) eval.package

ci.eval.package.strict:
	@$(MAKE) eval.gate.strict
	@$(MAKE) eval.package

.PHONY: eval.release_manifest ci.eval.release_manifest
eval.release_manifest:
	@python3 scripts/eval/build_release_manifest.py

ci.eval.release_manifest:
	@python3 scripts/eval/build_release_manifest.py

.PHONY: eval.bundle.all

# Create a single tar.gz of share/eval for handoff (idempotent path)
eval.bundle.all:
	@mkdir -p share/eval/bundles
	@ts=$$(date -u +%Y%m%dT%H%M%SZ); \
	out="share/eval/bundles/eval_$${ts}.tar.gz"; \
	(cd share && tar -czf "../$${out}" --mtime='UTC 2020-01-01' --owner=0 --group=0 --numeric-owner eval); \
	echo "[eval.bundle.all] wrote $${out}"

.PHONY: eval.verify.integrity ci.eval.verify.integrity
eval.verify.integrity:
	@bash scripts/ci/db_ensure.sh || true
	@python3 scripts/eval/verify_integrity.py

ci.eval.verify.integrity:
	@bash scripts/ci/db_ensure.sh || true
	@python3 scripts/eval/verify_integrity.py

.PHONY: eval.verify.integrity.soft
# Fast, non-blocking soft integrity: cached by release_manifest fingerprint
RELEASE_MANIFEST ?= share/eval/release_manifest.json
eval.verify.integrity.soft:
	@bash scripts/ci/db_ensure.sh || true
	@python3 scripts/eval/integrity_fast.py --manifest "$(RELEASE_MANIFEST)" \
	  --hard-cmd "make -s eval.verify.integrity" ; true

.PHONY: ci.db.ensure
ci.db.ensure:
	@bash scripts/ci/db_ensure.sh || true

.PHONY: eval.graph.centrality eval.graph.rerank_blend eval.graph.rerank.refresh eval.graph.tables eval.graph.delta eval.schema.verify eval.edges.reclassify
eval.graph.centrality:
	@.venv/bin/python3 scripts/eval/compute_centrality.py
eval.graph.rerank_blend:
	@.venv/bin/python3 scripts/eval/apply_rerank_blend.py
eval.graph.rerank.refresh:
	@python3 scripts/eval/apply_rerank_refresh.py
eval.graph.tables:
	@python3 scripts/eval/export_graph_tables.py
eval.graph.delta:
	@python3 scripts/eval/compute_delta.py
eval.schema.verify:
	@python3 -c "import jsonschema" >/dev/null 2>&1 || (echo '[schema] installing jsonschema' && pip3 install --quiet jsonschema)
	@python3 scripts/eval/verify_schema.py
eval.edges.reclassify:
	@echo "[eval.edges.reclassify] Filling rerank where missing, computing edge_strength, classifying, and emitting counts..."
	@GRAPH_JSON=share/graph/graph_latest.json MOCK_AI=1 scripts/eval/reclassify_edges.py
eval.snapshot.rotate:
	@python3 scripts/eval/rotate_snapshot.py
eval.quality.check:
	@python3 scripts/eval/check_quality.py
eval.summary:
	@python3 scripts/eval/build_run_summary.py
.PHONY: eval.quality.badge eval.graph.calibrate eval.graph.calibrate.adv eval.quality.trend eval.edge.audit eval.anomaly.badge
eval.quality.badge:
	@python3 scripts/eval/make_quality_badge.py
eval.graph.calibrate:
	@python3 scripts/eval/calibrate_thresholds.py
eval.graph.calibrate.adv:
	@python3 scripts/eval/calibrate_advanced.py
eval.quality.trend:
	@python3 scripts/eval/quality_trend.py
eval.edge.audit:
	@python3 scripts/eval/edge_audit.py
eval.anomaly.badge:
	@python3 scripts/eval/anomaly_badge.py

.PHONY: eval.open
eval.open:
	@echo "[eval.open] Opening dashboard..."
	@python3 -c "import pathlib, webbrowser; p = pathlib.Path('share/eval/index.html').resolve(); print('[eval.open]', p); webbrowser.open(p.as_uri())"

.PHONY: eval.provenance ci.eval.provenance
eval.provenance:
	@python3 scripts/eval/build_provenance.py

ci.eval.provenance:
	@python3 scripts/eval/build_provenance.py

## Typing (mypy) — convenience targets
.PHONY: ci.mypy.full
ci.mypy.full:
	@echo "[ci.mypy.full] Running repository-wide mypy sweep..."
	@mypy --config-file=mypy.ini --ignore-missing-imports || true

.PHONY: ci.mypy.changed
ci.mypy.changed:
	@echo "[ci.mypy.changed] Running mypy on changed files (against main)..."
	@CHANGED=$$(git diff --name-only origin/main...HEAD | grep -E '\.py$$' || true); \
	if [ -z "$$CHANGED" ]; then echo "No changed Python files."; exit 0; fi; \
	mypy --config-file=mypy.ini --ignore-missing-imports $$CHANGED || true

## Linting (ruff) — convenience targets
.PHONY: ci.lint.full
ci.lint.full:
	@echo "[ci.lint.full] Running repository-wide ruff lint sweep..."
	@ruff check src scripts tools || true

.PHONY: ci.lint.changed
ci.lint.changed:
	@echo "[ci.lint.changed] Running ruff on changed files (against main)..."
	@CHANGED=$$(git diff --name-only origin/main...HEAD | grep -E '\.py$$' || true); \
	if [ -z "$$CHANGED" ]; then echo "No changed Python files."; exit 0; fi; \
	ruff check $$CHANGED || true

## Coverage (pytest-cov) — convenience targets
.PHONY: ci.coverage.full
ci.coverage.full:
	@echo "[ci.coverage.full] Running pytest coverage (non-blocking)..."
	@pytest -q --maxfail=1 --disable-warnings --cov=src --cov-report=term --cov-report=xml:share/eval/coverage/coverage.xml || true

.PHONY: ci.coverage.badge   # (optional later)
ci.coverage.badge:
	@echo "[ci.coverage.badge] TODO: generate svg from coverage.xml"

## SSOT JSONSchema validation
.PHONY: ssot.validate ssot.validate.changed
SSOT_SCHEMAS := docs/SSOT/SSOT_graph-patterns.schema.json docs/SSOT/SSOT_graph-stats.schema.json docs/SSOT/SSOT_temporal-patterns.schema.json docs/SSOT/SSOT_pattern-forecast.schema.json
>>>>>>> e4e777ff
ssot.validate:
	@echo "[ssot.validate] Validating all SSOT JSON against schemas..."
	@set -e; \
	for S in $(SSOT_SCHEMAS); do \
	  case "$$S" in \
	    *graph-patterns* ) INST="docs/SSOT/graph/*.json";; \
	    *graph-stats* )    INST="share/graph/*stats*.json share/graph/graph_stats.head.json";; \
<<<<<<< HEAD
	    *graph-correlations* ) INST="docs/SSOT/graph-correlations/*.json";; \
=======
>>>>>>> e4e777ff
	    *temporal-patterns* ) INST="docs/SSOT/temporal/*.json";; \
	    *pattern-forecast* )  INST="docs/SSOT/forecast/*.json";; \
	    * ) INST="";; \
	  esac; \
	  if [ -n "$$INST" ]; then \
	    echo " - $$S"; \
<<<<<<< HEAD
	    python3 scripts/eval/jsonschema_validate.py --schema "$$S" --instance $$INST || exit 2; \
	  fi; \
	done

# Validate only changed SSOT JSON files (for PR-diff validation)
=======
	    scripts/eval/jsonschema_validate.py --schema "$$S" --instance $$INST || exit 2; \
	  fi; \
	done

>>>>>>> e4e777ff
ssot.validate.changed:
	@echo "[ssot.validate.changed] Validating only changed SSOT JSON..."
	@base="${BASE_SHA:-$(git merge-base origin/main HEAD)}"; head="${HEAD_SHA:-HEAD}"; \
	files="$(git diff --name-only $$base $$head | grep -E '^(docs/SSOT|share/graph)/.*\\.json$$' || true)"; \
	if [ -z "$$files" ]; then echo " - no SSOT JSON changed"; exit 0; fi; \
	status=0; \
	for f in $$files; do \
	  case "$$f" in \
<<<<<<< HEAD
	    docs/SSOT/graph/* )     S="docs/SSOT/graph-patterns.schema.json";; \
	    share/graph/*stats*.json|share/graph/graph_stats.head.json ) S="docs/SSOT/graph-stats.schema.json";; \
	    docs/SSOT/graph-correlations/* )  S="docs/SSOT/graph-correlations.schema.json";; \
	    docs/SSOT/temporal/* )  S="docs/SSOT/temporal-patterns.schema.json";; \
	    docs/SSOT/forecast/* )  S="docs/SSOT/pattern-forecast.schema.json";; \
=======
	    docs/SSOT/graph/* )     S="docs/SSOT/SSOT_graph-patterns.schema.json";; \
	    share/graph/*stats*.json|share/graph/graph_stats.head.json ) S="docs/SSOT/SSOT_graph-stats.schema.json";; \
	    docs/SSOT/temporal/* )  S="docs/SSOT/SSOT_temporal-patterns.schema.json";; \
	    docs/SSOT/forecast/* )  S="docs/SSOT/SSOT_pattern-forecast.schema.json";; \
>>>>>>> e4e777ff
	    * ) S="";; \
	  esac; \
	  if [ -n "$$S" ]; then \
	    echo " - $$f vs $$S"; \
<<<<<<< HEAD
	    python3 scripts/eval/jsonschema_validate.py --schema "$$S" --instance "$$f" || status=2; \
	  fi; \
	done; \
	exit $$status

# ---------- Governance & Policy Gates ----------

.PHONY: rules.numbering.check share.check

# Check rule numbering integrity (no duplicates, required rules present)
rules.numbering.check:
	@python3 scripts/check_rule_numbering.py

# Verify share mirror is clean (no drift from source files)
share.check:
	@$(MAKE) share.sync >/dev/null
	@if git diff --quiet --exit-code -- share; then \
	  echo "[share.check] OK — share mirror is clean"; \
	else \
	  echo "[share.check] OUT OF DATE — run 'make share.sync' and commit updates"; exit 1; \
	fi
=======
	    scripts/eval/jsonschema_validate.py --schema "$$S" --instance "$$f" || status=2; \
	  fi; \
	done; \
	exit $$status
>>>>>>> e4e777ff
<|MERGE_RESOLUTION|>--- conflicted
+++ resolved
@@ -220,15 +220,10 @@
 
 # Manifest-driven local report (writes to share/eval/)
 eval.report:
-	@EVAL_OUTDIR=share/eval \
-	 python3 scripts/eval/report.py
-
-# CI version writes to _artifacts/eval/
+	@python3 scripts/eval/report.py
+
+# Not wired into CI; identical to local for now
 ci.eval.report:
-<<<<<<< HEAD
-	@EVAL_OUTDIR=_artifacts/eval \
-	 python3 scripts/eval/report.py
-=======
 	@python3 scripts/eval/report.py
 
 .PHONY: ops.verify ci.ops.verify
@@ -253,21 +248,11 @@
 # Identical to local; intentionally not part of CI
 ci.ops.verify:
 	@python3 scripts/ops/verify_repo.py
->>>>>>> e4e777ff
 
 .PHONY: eval.history ci.eval.history
 
 # Temporal export history (writes share/eval/history.{json,md})
 eval.history:
-<<<<<<< HEAD
-	@EVAL_OUTDIR=share/eval \
-	 python3 scripts/eval/report_history.py
-
-# CI version writes to _artifacts/eval/
-ci.eval.history:
-	@EVAL_OUTDIR=_artifacts/eval \
-	 python3 scripts/eval/report_history.py
-=======
 	@python3 scripts/eval/report_history.py
 
 # Not wired into CI; identical to local for now
@@ -301,173 +286,11 @@
 
 ci.eval.idstability:
 	@python3 scripts/eval/report_id_stability.py
->>>>>>> e4e777ff
 
 .PHONY: eval.catalog ci.eval.catalog
 
 # Build an exports catalog (writes share/eval/exports_catalog.md)
 eval.catalog:
-<<<<<<< HEAD
-	@EXPORTS_CATALOG_OUT=share/eval/exports_catalog.md \
-	 python3 scripts/eval/build_exports_catalog.py
-
-ci.eval.catalog:
-	@EXPORTS_CATALOG_OUT=_artifacts/eval/exports_catalog.md \
-	 python3 scripts/eval/build_exports_catalog.py
-
-.PHONY: eval.snapshot ci.eval.snapshot
-
-# Build an eval snapshot (writes share/eval/snapshot/)
-eval.snapshot:
-	@SNAPSHOT_DIR=share/eval/snapshot \
-	 python3 scripts/eval/build_snapshot.py
-
-ci.eval.snapshot:
-	@SNAPSHOT_DIR=_artifacts/eval/snapshot \
-	 python3 scripts/eval/build_snapshot.py
-
-.PHONY: eval.html ci.eval.html
-
-# Build HTML index from eval results (writes share/eval/index.html)
-eval.html:
-	@EVAL_HTML_OUTDIR=share/eval \
-	 python3 scripts/eval/build_html_index.py
-
-ci.eval.html:
-	@EVAL_HTML_OUTDIR=_artifacts/eval \
-	 python3 scripts/eval/build_html_index.py
-
-.PHONY: eval.delta ci.eval.delta
-
-# Build eval delta report (writes share/eval/delta.{json,md})
-eval.delta:
-	@EVAL_OUTDIR=share/eval \
-	 python3 scripts/eval/report_delta.py
-
-ci.eval.delta:
-	@EVAL_OUTDIR=_artifacts/eval \
-	 python3 scripts/eval/report_delta.py
-
-.PHONY: eval.bundle ci.eval.bundle
-
-# Build eval bundle tarball (writes share/eval/bundles/)
-eval.bundle:
-	@EVAL_BUNDLES_DIR=share/eval/bundles EVAL_DIR=share/eval \
-	 python3 scripts/eval/build_bundle.py
-
-ci.eval.bundle:
-	@EVAL_BUNDLES_DIR=_artifacts/eval/bundles EVAL_DIR=_artifacts/eval \
-	 python3 scripts/eval/build_bundle.py
-
-.PHONY: eval.badges ci.eval.badges eval.release_notes ci.eval.release_notes eval.package ci.eval.package
-
-eval.badges:
-	@EVAL_OUTDIR=share/eval BADGES_OUTDIR=share/eval/badges \
-	 python3 scripts/eval/build_badges.py
-
-ci.eval.badges:
-	@EVAL_OUTDIR=_artifacts/eval BADGES_OUTDIR=_artifacts/eval/badges \
-	 python3 scripts/eval/build_badges.py
-
-eval.release_notes:
-	@EVAL_OUTDIR=share/eval \
-	 python3 scripts/eval/build_release_notes.py
-
-ci.eval.release_notes:
-	@EVAL_OUTDIR=_artifacts/eval \
-	 python3 scripts/eval/build_release_notes.py
-
-# One-shot local packaging: snapshot → html → bundle → badges → release_notes
-eval.package:
-	@$(MAKE) eval.snapshot
-	@$(MAKE) eval.html
-	@$(MAKE) eval.bundle
-	@$(MAKE) eval.badges
-	@$(MAKE) eval.release_notes
-	@echo "[eval.package] OK"
-
-ci.eval.package:
-	@$(MAKE) ci.eval.snapshot
-	@$(MAKE) ci.eval.html
-	@$(MAKE) ci.eval.bundle
-	@$(MAKE) ci.eval.badges
-	@$(MAKE) ci.eval.release_notes
-	@echo "[ci.eval.package] OK"
-
-.PHONY: repair.apply ci.repair.apply eval.policydiff ci.eval.policydiff eval.report.repaired ci.eval.report.repaired ci.eval.repairplan
-
-repair.apply:
-	@REPAIR_PLAN=share/eval/repair_plan.json \
-	 REPAIRED_DIR=exports \
-	 REPAIRED_BASENAME=graph_repaired.json \
-	 python3 scripts/fix/apply_repair_plan.py
-
-ci.repair.apply:
-	@REPAIR_PLAN=_artifacts/eval/repair_plan.json \
-	 REPAIRED_DIR=_artifacts/exports \
-	 REPAIRED_BASENAME=graph_repaired.json \
-	 python3 scripts/fix/apply_repair_plan.py
-
-eval.report.repaired:
-	@EVAL_OUTDIR=share/eval \
-	 python3 scripts/eval/report_for_file.py exports/graph_repaired.json
-
-ci.eval.report.repaired:
-	@EVAL_OUTDIR=_artifacts/eval \
-	 python3 scripts/eval/report_for_file.py _artifacts/exports/graph_repaired.json
-
-eval.policydiff:
-	@EVAL_OUTDIR=share/eval \
-	 python3 scripts/eval/policy_diff.py
-
-ci.eval.policydiff:
-	@EVAL_OUTDIR=_artifacts/eval \
-	 python3 scripts/eval/policy_diff.py
-
-# Build repair plan for local development
-eval.repairplan:
-	@EVAL_OUTDIR=share/eval \
-	 python3 scripts/eval/build_repair_plan.py
-
-# Build repair plan for CI into _artifacts
-ci.eval.repairplan:
-	@EVAL_OUTDIR=_artifacts/eval \
-	 python3 scripts/eval/build_repair_plan.py
-
-# Profile targets for policy diff
-eval.profile.strict:
-	@EVAL_OUTDIR=share/eval \
-	 python3 scripts/eval/report.py
-
-eval.profile.dev:
-	@EVAL_OUTDIR=share/eval \
-	 python3 scripts/eval/report.py
-
-.PHONY: eval.index ci.eval.index
-
-# Build eval index (writes share/eval/index.md)
-eval.index:
-	@EVAL_DIR=share/eval \
-	 python3 scripts/eval/build_index.py
-
-ci.eval.index:
-	@EVAL_DIR=_artifacts/eval \
-	 python3 scripts/eval/build_index.py
-
-# ---------- SSOT Validation (Hermetic, no pip) ----------
-
-.PHONY: ssot.validate ssot.validate.changed
-
-# SSOT schema files
-SSOT_SCHEMAS := \
-	docs/SSOT/graph-patterns.schema.json \
-	docs/SSOT/graph-stats.schema.json \
-	docs/SSOT/graph-correlations.schema.json \
-	docs/SSOT/temporal-patterns.schema.json \
-	docs/SSOT/pattern-forecast.schema.json
-
-# Validate all SSOT JSON files against their schemas (hermetic, no pip)
-=======
 	@python3 scripts/eval/build_exports_catalog.py
 
 ci.eval.catalog:
@@ -789,7 +612,6 @@
 ## SSOT JSONSchema validation
 .PHONY: ssot.validate ssot.validate.changed
 SSOT_SCHEMAS := docs/SSOT/SSOT_graph-patterns.schema.json docs/SSOT/SSOT_graph-stats.schema.json docs/SSOT/SSOT_temporal-patterns.schema.json docs/SSOT/SSOT_pattern-forecast.schema.json
->>>>>>> e4e777ff
 ssot.validate:
 	@echo "[ssot.validate] Validating all SSOT JSON against schemas..."
 	@set -e; \
@@ -797,28 +619,16 @@
 	  case "$$S" in \
 	    *graph-patterns* ) INST="docs/SSOT/graph/*.json";; \
 	    *graph-stats* )    INST="share/graph/*stats*.json share/graph/graph_stats.head.json";; \
-<<<<<<< HEAD
-	    *graph-correlations* ) INST="docs/SSOT/graph-correlations/*.json";; \
-=======
->>>>>>> e4e777ff
 	    *temporal-patterns* ) INST="docs/SSOT/temporal/*.json";; \
 	    *pattern-forecast* )  INST="docs/SSOT/forecast/*.json";; \
 	    * ) INST="";; \
 	  esac; \
 	  if [ -n "$$INST" ]; then \
 	    echo " - $$S"; \
-<<<<<<< HEAD
-	    python3 scripts/eval/jsonschema_validate.py --schema "$$S" --instance $$INST || exit 2; \
-	  fi; \
-	done
-
-# Validate only changed SSOT JSON files (for PR-diff validation)
-=======
 	    scripts/eval/jsonschema_validate.py --schema "$$S" --instance $$INST || exit 2; \
 	  fi; \
 	done
 
->>>>>>> e4e777ff
 ssot.validate.changed:
 	@echo "[ssot.validate.changed] Validating only changed SSOT JSON..."
 	@base="${BASE_SHA:-$(git merge-base origin/main HEAD)}"; head="${HEAD_SHA:-HEAD}"; \
@@ -827,47 +637,15 @@
 	status=0; \
 	for f in $$files; do \
 	  case "$$f" in \
-<<<<<<< HEAD
-	    docs/SSOT/graph/* )     S="docs/SSOT/graph-patterns.schema.json";; \
-	    share/graph/*stats*.json|share/graph/graph_stats.head.json ) S="docs/SSOT/graph-stats.schema.json";; \
-	    docs/SSOT/graph-correlations/* )  S="docs/SSOT/graph-correlations.schema.json";; \
-	    docs/SSOT/temporal/* )  S="docs/SSOT/temporal-patterns.schema.json";; \
-	    docs/SSOT/forecast/* )  S="docs/SSOT/pattern-forecast.schema.json";; \
-=======
 	    docs/SSOT/graph/* )     S="docs/SSOT/SSOT_graph-patterns.schema.json";; \
 	    share/graph/*stats*.json|share/graph/graph_stats.head.json ) S="docs/SSOT/SSOT_graph-stats.schema.json";; \
 	    docs/SSOT/temporal/* )  S="docs/SSOT/SSOT_temporal-patterns.schema.json";; \
 	    docs/SSOT/forecast/* )  S="docs/SSOT/SSOT_pattern-forecast.schema.json";; \
->>>>>>> e4e777ff
 	    * ) S="";; \
 	  esac; \
 	  if [ -n "$$S" ]; then \
 	    echo " - $$f vs $$S"; \
-<<<<<<< HEAD
-	    python3 scripts/eval/jsonschema_validate.py --schema "$$S" --instance "$$f" || status=2; \
-	  fi; \
-	done; \
-	exit $$status
-
-# ---------- Governance & Policy Gates ----------
-
-.PHONY: rules.numbering.check share.check
-
-# Check rule numbering integrity (no duplicates, required rules present)
-rules.numbering.check:
-	@python3 scripts/check_rule_numbering.py
-
-# Verify share mirror is clean (no drift from source files)
-share.check:
-	@$(MAKE) share.sync >/dev/null
-	@if git diff --quiet --exit-code -- share; then \
-	  echo "[share.check] OK — share mirror is clean"; \
-	else \
-	  echo "[share.check] OUT OF DATE — run 'make share.sync' and commit updates"; exit 1; \
-	fi
-=======
 	    scripts/eval/jsonschema_validate.py --schema "$$S" --instance "$$f" || status=2; \
 	  fi; \
 	done; \
-	exit $$status
->>>>>>> e4e777ff
+	exit $$status