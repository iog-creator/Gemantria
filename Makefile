



.PHONY: py.quickfix py.longline py.fullwave
py.quickfix:
	@python3 scripts/quick_fixes.py && ruff check --fix src scripts
py.longline:
	@python3 scripts/longline_noqa.py
py.fullwave: py.quickfix py.longline
	@make py.format && make py.lint

.PHONY: test.smoke test.smoke.strict
test.smoke:
	pytest -o addopts="" -q --no-cov -m smoke tests/smoke || true
test.smoke.strict:
	pytest -o addopts="" -q --no-cov -m smoke tests/smoke

.PHONY: schema.validate.temporal schema.validate.temporal.strict
schema.validate.temporal:
	@echo "Schema validation not yet implemented - skipping"
schema.validate.temporal.strict:

.PHONY: ssot.validate ssot.validate.changed
ssot.validate:
	@echo "SSOT validation not yet implemented - skipping"
ssot.validate.changed:
	@echo "SSOT changed-files validation not yet implemented - skipping"

.PHONY: ci ci.precommit ci.audits
ci.precommit:
	@pre-commit run -a
ci.audits:
	@make rules.navigator.check rules.audit repo.audit docs.audit
ci:
	@ruff check src scripts tools || true
	@$(MAKE) ci.precommit
	@$(MAKE) ci.audits
	@$(MAKE) test.smoke

.PHONY: rules.navigator.check rules.numbering.check
rules.navigator.check:
	@python3 scripts/check_cursor_always_apply.py
rules.numbering.check:
	@python3 scripts/check_rule_numbering.py

.PHONY: share.sync share.check
share.sync:
	@python3 scripts/sync_share.py
share.check:
	@$(MAKE) share.sync >/dev/null
	@if git diff --quiet --exit-code -- share; then \
	  echo "[share.check] OK — share mirror is clean"; \
	else \
	  echo "[share.check] OUT OF DATE — run 'make share.sync' and commit updates"; exit 1; \
	fi

.PHONY: py.fullwave.c
py.fullwave.c:
	@$(MAKE) py.quickfix && $(MAKE) py.longline && $(MAKE) py.format && $(MAKE) py.lint

.PHONY: rules.audit
rules.audit:
	@python3 scripts/rules_audit.py

.PHONY: repo.audit
repo.audit:
	@python3 scripts/repo_audit.py

.PHONY: docs.audit
docs.audit:
	@python3 scripts/rules_guard.py

.PHONY: smoke.smart schema.validate.smart ci.smart go
smoke.smart:
	@python3 scripts/mode_decider.py
schema.validate.smart:
	@python3 scripts/mode_decider.py
ci.smart:
	@python3 scripts/mode_decider.py && make rules.navigator.check rules.audit repo.audit docs.audit

.PHONY: data.verify ci.data.verify db.migrate exports.smoke ci.exports.smoke

# Run the data completeness verifier (local)
data.verify:
	@python3 scripts/verify_data_completeness.py

# CI gate (same check, enforced in PRs)
ci.data.verify:
	@python3 scripts/verify_data_completeness.py

# Apply SQL migrations (adjust DSN if needed)
db.migrate:
	@echo "[db] applying migrations…"
	@psql "$${GEMATRIA_DSN:-$${DB_DSN:-postgresql://localhost/gemantria}}" -v ON_ERROR_STOP=1 -f migrations/037_create_concepts.sql
	@echo "[db] migrations OK"

# Local exports smoke (Rule 038)
exports.smoke:
	@python3 scripts/exports_smoke.py

# CI gate (Rule 038)
ci.exports.smoke:
	@python3 scripts/exports_smoke.py

.PHONY: eval.smoke ci.eval.smoke

eval.smoke:
	@python3 scripts/eval/run_eval.py

# Intentionally same as local for now; not wired into CI

ci.eval.smoke:
	@python3 scripts/eval/run_eval.py

.PHONY: ops.next go deps.dev
ops.next:
	@if rg -n "^- \[ \]" NEXT_STEPS.md >/dev/null 2>&1; then \
	echo "[ops.next] NEXT_STEPS has unchecked boxes — complete them or mark Done."; exit 1; \
	else echo "[ops.next] NEXT_STEPS clear"; fi

# One-command, zero-choices path for Cursor and devs:
#  - lint/format/quickfix
#  - smart strict/soft smoke + schema
#  - audits
#  - share sync
go:
	@echo "[guide] go: lint/format → smart smoke/schema → db gate → exports gate → audits → share"
	@$(MAKE) py.fullwave.c
	@$(MAKE) ci.smart
	@$(MAKE) data.verify
	@$(MAKE) exports.smoke
	@$(MAKE) share.sync

# Install development dependencies (jsonschema, PyYAML)
deps.dev:
	@echo "[guide] Installing dev dependencies (jsonschema, PyYAML)..."
	pip install -r requirements-dev.txt

.PHONY: mini.go mini.extract mini.verify readiness.verify book.go ci.book.readiness \
        book.plan book.dry book.resume book.stop

# Mini experiment (real inference) → verify → (then book)
mini.go: mini.extract mini.verify
	@echo "[guide] mini.go complete — proofs under reports/readiness/"

mini.extract:
	@echo "[guide] mini.extract: running small passage(s) with real LM endpoints"
	@python3 scripts/book_readiness.py run-mini --config config/mini_experiments.yaml

mini.verify:
	@echo "[guide] mini.verify: metrics → reports/readiness/readiness_report.json (idempotent)"
	@python3 scripts/book_readiness.py compute --inputs graph_stats.head.json temporal_patterns.head.json pattern_forecast.head.json

readiness.verify:
	@echo "[guide] readiness.verify: schema + thresholds"
	@python3 scripts/book_readiness.py gate --strict

book.go:
	@python3 scripts/book_readiness.py assert-pass || (echo "[gate] readiness not satisfied"; exit 2)
	@echo "[guide] book.go: launching full extraction (real inference)"
	@python3 scripts/book_readiness.py run-book

# CI-friendly single gate (use in workflows)
ci.book.readiness:
	@python3 scripts/book_readiness.py gate --strict

# ---------- Whole-book ops helpers ----------
# Plan the chapters to run (no inference; produces reports/book_plan.json)
book.plan:
	@python3 scripts/run_book.py plan --cfg config/book_plan.yaml
	@echo "[guide] plan written to reports/readiness/book_plan.json"

# Dry-run (no LM calls). Validates plan, seeds, env, and output dirs.
book.dry:
	@python3 scripts/run_book.py dry --cfg config/book_plan.yaml

# Stop-loss: run first N chapters with real inference (requires readiness PASS)
book.stop:
	@python3 scripts/book_readiness.py assert-pass
	@python3 scripts/run_book.py stop --cfg config/book_plan.yaml --n $${N:-1}

# Resume the last interrupted/partial run from logs/book/
book.resume:
	@python3 scripts/run_book.py resume

# ---------- Governance & Policy Gates ----------

.PHONY: eval.report ci.eval.report

# Manifest-driven local report (writes to share/eval/)
eval.report:
	@python3 scripts/eval/report.py

# Not wired into CI; identical to local for now
ci.eval.report:
	@python3 scripts/eval/report.py

.PHONY: ops.verify ci.ops.verify

# Local repo ops verifier (prints decisive lines; no CI wiring)
ops.verify:
	@python3 scripts/ops/verify_repo.py

# Identical to local; intentionally not part of CI
ci.ops.verify:
	@python3 scripts/ops/verify_repo.py

.PHONY: eval.history ci.eval.history

# Temporal export history (writes share/eval/history.{json,md})
eval.history:
	@python3 scripts/eval/report_history.py

# Not wired into CI; identical to local for now
ci.eval.history:
	@python3 scripts/eval/report_history.py

.PHONY: eval.delta ci.eval.delta

# Per-run delta report (writes share/eval/delta.{json,md})
eval.delta:
	@python3 scripts/eval/report_delta.py

# Not wired into CI; identical to local for now
ci.eval.delta:
	@python3 scripts/eval/report_delta.py

.PHONY: eval.index ci.eval.index

# Build a simple index of eval artifacts
eval.index:
	@python3 scripts/eval/build_index.py

ci.eval.index:
	@python3 scripts/eval/build_index.py

.PHONY: eval.idstability ci.eval.idstability

# Node ID stability (writes share/eval/id_stability.{json,md})
eval.idstability:
	@python3 scripts/eval/report_id_stability.py

ci.eval.idstability:
	@python3 scripts/eval/report_id_stability.py

.PHONY: eval.catalog ci.eval.catalog

# Build an exports catalog (writes share/eval/exports_catalog.md)
eval.catalog:
	@python3 scripts/eval/build_exports_catalog.py

ci.eval.catalog:
	@python3 scripts/eval/build_exports_catalog.py

.PHONY: eval.provenance ci.eval.provenance eval.checksums ci.eval.checksums

# Provenance (writes share/eval/provenance.{json,md})
eval.provenance:
	@python3 scripts/eval/provenance.py

ci.eval.provenance:
	@python3 scripts/eval/provenance.py

# Checksums for exports (writes share/eval/checksums.csv)
eval.checksums:
	@python3 scripts/eval/build_checksums.py

ci.eval.checksums:
	@python3 scripts/eval/build_checksums.py

.PHONY: eval.anomalies ci.eval.anomalies eval.runlog ci.eval.runlog

# Aggregate anomalies into a single markdown file
eval.anomalies:
	@python3 scripts/eval/anomalies.py

ci.eval.anomalies:
	@python3 scripts/eval/anomalies.py

# Append one JSON line capturing the latest run's artifacts
eval.runlog:
	@python3 scripts/eval/run_log.py

ci.eval.runlog:
	@python3 scripts/eval/run_log.py

.PHONY: data.sanitize ci.data.sanitize eval.report.sanitized ci.eval.report.sanitized diag.integrity ci.diag.integrity

# Drop edges whose endpoints are missing; writes exports/graph_sanitized_*.json and graph_sanitized.json
data.sanitize:
	@python3 scripts/fix/sanitize_missing_endpoints.py

ci.data.sanitize:
	@python3 scripts/fix/sanitize_missing_endpoints.py

# Run manifest report against the sanitized export (graph_sanitized.json)
eval.report.sanitized:
	@python3 scripts/eval/report_for_file.py exports/graph_sanitized.json

ci.eval.report.sanitized:
	@python3 scripts/eval/report_for_file.py exports/graph_sanitized.json

# Diagnostics for current latest export (counts and examples)
diag.integrity:
	@python3 scripts/diagnostics/diagnose_integrity.py

ci.diag.integrity:
	@python3 scripts/diagnostics/diagnose_integrity.py

.PHONY: eval.profile.strict eval.profile.dev eval.repairplan

# Run manifest report under strict/dev profiles
eval.profile.strict:
	@python3 scripts/eval/run_with_profile.py strict

eval.profile.dev:
	@python3 scripts/eval/run_with_profile.py dev

# Build a non-destructive repair plan (JSON + MD)
eval.repairplan:
	@python3 scripts/eval/build_repair_plan.py

.PHONY: repair.apply ci.repair.apply eval.policydiff ci.eval.policydiff eval.report.repaired ci.eval.report.repaired

# Apply repair plan to produce a repaired export (adds stub nodes)
repair.apply:
	@python3 scripts/fix/apply_repair_plan.py

ci.repair.apply:
	@python3 scripts/fix/apply_repair_plan.py

# Run manifest report against the repaired export
eval.report.repaired:
	@python3 scripts/eval/report_for_file.py exports/graph_repaired.json

ci.eval.report.repaired:
	@python3 scripts/eval/report_for_file.py exports/graph_repaired.json

# Compare strict vs dev outcomes and write policy_diff.md
eval.policydiff:
	@python3 scripts/eval/policy_diff.py

ci.eval.policydiff:
	@python3 scripts/eval/policy_diff.py

.PHONY: eval.snapshot ci.eval.snapshot eval.html ci.eval.html eval.bundle ci.eval.bundle eval.gate.strict ci.eval.gate.strict

# Create config snapshots (manifest, thresholds, provenance)
eval.snapshot:
	@python3 scripts/eval/build_snapshot.py

ci.eval.snapshot:
	@python3 scripts/eval/build_snapshot.py

# Generate HTML dashboard with artifact links and badges
eval.html:
	@python3 scripts/eval/build_html_index.py

ci.eval.html:
	@python3 scripts/eval/build_html_index.py

# Create distributable bundle (tar.gz) with all artifacts
eval.bundle:
	@python3 scripts/eval/build_bundle.py

ci.eval.bundle:
	@python3 scripts/eval/build_bundle.py

# Strict profile gate - fails if any failures detected (unless ALLOW_FAIL=1)
eval.gate.strict:
	@python3 scripts/eval/gate_strict.py

ci.eval.gate.strict:
	@python3 scripts/eval/gate_strict.py

.PHONY: eval.remediation ci.eval.remediation eval.apply.remediation ci.eval.apply.remediation

# Analyze evaluation failures and generate remediation plan
eval.remediation:
	@python3 scripts/eval/build_remediation_plan.py

ci.eval.remediation:
	@python3 scripts/eval/build_remediation_plan.py

# Apply automated fixes from remediation plan (use SKIP_AUTO_FIXES=1 to preview)
eval.apply.remediation:
	@python3 scripts/eval/apply_remediation.py

ci.eval.apply.remediation:
	@python3 scripts/eval/apply_remediation.py

.PHONY: eval.badges ci.eval.badges eval.release_notes ci.eval.release_notes eval.package ci.eval.package

eval.badges:
	@python3 scripts/eval/build_badges.py

ci.eval.badges:
	@python3 scripts/eval/build_badges.py

eval.release_notes:
	@python3 scripts/eval/build_release_notes.py

ci.eval.release_notes:
	@python3 scripts/eval/build_release_notes.py

# One-shot local packaging: snapshot → html → bundle → badges → release_notes
eval.package:
	@$(MAKE) eval.snapshot
	@$(MAKE) eval.html
	@$(MAKE) eval.bundle
	@$(MAKE) eval.badges
	@$(MAKE) eval.release_notes
	@$(MAKE) eval.release_manifest
	@echo "[eval.package] OK"

ci.eval.package:
	@$(MAKE) eval.snapshot
	@$(MAKE) eval.html
	@$(MAKE) eval.bundle
	@$(MAKE) eval.badges
	@$(MAKE) eval.release_notes
	@echo "[eval.package] OK"

.PHONY: eval.package.strict ci.eval.package.strict
eval.package.strict:
	@$(MAKE) eval.gate.strict
	@$(MAKE) eval.package

ci.eval.package.strict:
	@$(MAKE) eval.gate.strict
	@$(MAKE) eval.package

.PHONY: eval.release_manifest ci.eval.release_manifest
eval.release_manifest:
	@python3 scripts/eval/build_release_manifest.py

ci.eval.release_manifest:
	@python3 scripts/eval/build_release_manifest.py

<<<<<<< HEAD
# --- Rerank calibration (local smoke) ---
.PHONY: eval.graph.calibrate.adv
eval.graph.calibrate.adv:
	@echo "[eval.graph.calibrate.adv] advanced calibration with rerank blend validation"
	@python3 scripts/eval/calibrate_advanced.py
=======
.PHONY: codex.task codex.grok codex.parallel codex.mcp.edit codex.mcp.validate
codex.task:
	@ALLOWED="$(ALLOW_CODEX)"; \
	IN_CI=false; \
	if [ "$${CI:-}" = "true" ] || [ -n "$${GITHUB_ACTIONS:-}" ] || [ -n "$${GITLAB_CI:-}" ] || [ -n "$${BUILDKITE:-}" ]; then IN_CI=true; fi; \
	if $${IN_CI} && [ "$$ALLOWED" != "1" ]; then \
	  echo "HINT[codex]: disabled in CI (set ALLOW_CODEX=1 to enable explicitly)"; \
	  exit 0; \
	fi; \
	if ! command -v scripts/agents/codex-task.sh >/dev/null 2>&1; then \
	  echo "ERR: scripts/agents/codex-task.sh missing"; exit 1; fi; \
	scripts/agents/codex-task.sh "$(TASK)"

codex.grok:
	@ALLOWED="$(ALLOW_CODEX)"; \
	IN_CI=false; \
	if [ "$${CI:-}" = "true" ] || [ -n "$${GITHUB_ACTIONS:-}" ] || [ -n "$${GITLAB_CI:-}" ] || [ -n "$${BUILDKITE:-}" ]; then IN_CI=true; fi; \
	if $${IN_CI} && [ "$$ALLOWED" != "1" ]; then \
	  echo "HINT[codex]: disabled in CI (set ALLOW_CODEX=1 to enable explicitly)"; \
	  exit 0; \
	fi; \
	PROFILE=grok4 scripts/agents/codex-task.sh "$(TASK)"

codex.parallel:
	@ALLOWED="$(ALLOW_CODEX)"; \
	IN_CI=false; \
	if [ "$${CI:-}" = "true" ] || [ -n "$${GITHUB_ACTIONS:-}" ] || [ -n "$${GITLAB_CI:-}" ] || [ -n "$${BUILDKITE:-}" ]; then IN_CI=true; fi; \
	if $${IN_CI} && [ "$$ALLOWED" != "1" ]; then \
	  echo "HINT[codex]: disabled in CI (set ALLOW_CODEX=1 to enable explicitly)"; \
	  exit 0; \
	fi; \
	echo "$$TASKS" | tr '\r' '\n' | scripts/agents/codex-par.sh

codex.mcp.edit:
	@${EDITOR:-nano} ~/.cursor/mcp.json

codex.mcp.validate:
	@if command -v jq >/dev/null 2>&1; then \
	  jq . ~/.cursor/mcp.json; \
	else \
	  python3 -m json.tool ~/.cursor/mcp.json; \
	fi
>>>>>>> 9ee12266
<|MERGE_RESOLUTION|>--- conflicted
+++ resolved
@@ -438,13 +438,6 @@
 ci.eval.release_manifest:
 	@python3 scripts/eval/build_release_manifest.py
 
-<<<<<<< HEAD
-# --- Rerank calibration (local smoke) ---
-.PHONY: eval.graph.calibrate.adv
-eval.graph.calibrate.adv:
-	@echo "[eval.graph.calibrate.adv] advanced calibration with rerank blend validation"
-	@python3 scripts/eval/calibrate_advanced.py
-=======
 .PHONY: codex.task codex.grok codex.parallel codex.mcp.edit codex.mcp.validate
 codex.task:
 	@ALLOWED="$(ALLOW_CODEX)"; \
@@ -486,5 +479,4 @@
 	  jq . ~/.cursor/mcp.json; \
 	else \
 	  python3 -m json.tool ~/.cursor/mcp.json; \
-	fi
->>>>>>> 9ee12266
+	fi