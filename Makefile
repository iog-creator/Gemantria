


# ------------------------------------------------------------------
# Duplicate Makefile target guard (CI smoke-friendly; no hard gate)
# ------------------------------------------------------------------
.PHONY: targets.check.dupes
targets.check.dupes:
	@dupes=$$(awk -F: '/^[[:alnum:]_.-][^:]*:/ { \
	  if ($$1 !~ /^\.PHONY/) { \
	    split($$1,a,/ +/); \
	    for(i in a) if (a[i]!="" && a[i]!~/^\.PHONY/) print a[i] \
	  } \
	}' Makefile | sort | uniq -d); \
	if [ -n "$$dupes" ]; then \
	  echo "[targets.check.dupes] ERROR: duplicate targets found:"; \
	  echo "$$dupes"; \
	  exit 1; \
	else \
	  echo "[targets.check.dupes] OK: no duplicates"; \
	fi

.PHONY: py.quickfix py.longline py.fullwave
py.quickfix:
	@python3 scripts/quick_fixes.py && ruff check --fix src scripts
py.longline:
	@python3 scripts/longline_noqa.py
py.fullwave: py.quickfix py.longline
	@make py.format && make py.lint

.PHONY: fmt fmt.check lint lint.fix
fmt:
	@echo "[fmt] Applying ruff-format..."
	@ruff format .

fmt.check:
	@echo "[fmt.check] Checking format (no changes)..."
	@ruff format --check .

lint:
	@echo "[lint] Running ruff check..."
	@ruff check .

lint.fix:
	@echo "[lint.fix] Running ruff check with fixes..."
	@ruff check . --fix

.PHONY: test.smoke test.smoke.strict
test.smoke:
	pytest -q --no-cov -m smoke tests/smoke || true
test.smoke.strict:
	pytest -q --no-cov -m smoke tests/smoke

.PHONY: schema.validate.temporal schema.validate.temporal.strict
schema.validate.temporal:
	@echo "Schema validation not yet implemented - skipping"
schema.validate.temporal.strict:
	@echo "Schema validation not yet implemented - skipping"

.PHONY: ci ci.precommit ci.audits
ci.precommit:
	@pre-commit run -a
ci.audits:
	@make rules.navigator.check rules.audit repo.audit docs.audit
ci:
	@ruff check src scripts tools || true
	@$(MAKE) ci.precommit
	@$(MAKE) ci.audits
	@$(MAKE) test.smoke

.PHONY: rules.navigator.check rules.numbering.check
rules.navigator.check:
	@python3 scripts/check_cursor_always_apply.py
rules.numbering.check:
	@python3 scripts/check_rule_numbering.py

.PHONY: share.sync share.check
share.sync:
	@python3 scripts/sync_share.py
share.check:
	@$(MAKE) share.sync >/dev/null
	@if git diff --quiet --exit-code -- share; then \
	  echo "[share.check] OK — share mirror is clean"; \
	else \
	  echo "[share.check] OUT OF DATE — run 'make share.sync' and commit updates"; exit 1; \
	fi

.PHONY: py.fullwave.c
py.fullwave.c:
	@$(MAKE) py.quickfix && $(MAKE) py.longline && $(MAKE) py.format && $(MAKE) py.lint

.PHONY: rules.audit
rules.audit:
	@python3 scripts/rules_audit.py

.PHONY: repo.audit
repo.audit:
	@python3 scripts/repo_audit.py

.PHONY: docs.audit
docs.audit:
	@python3 scripts/rules_guard.py

.PHONY: smoke.smart schema.validate.smart ci.smart go
smoke.smart:
	@python3 scripts/mode_decider.py
schema.validate.smart:
	@python3 scripts/mode_decider.py
ci.smart:
	@python3 scripts/mode_decider.py && make rules.navigator.check rules.audit repo.audit docs.audit

.PHONY: data.verify ci.data.verify db.migrate exports.smoke ci.exports.smoke

# Run the data completeness verifier (local)
data.verify:
	@python3 scripts/verify_data_completeness.py

# CI gate (same check, enforced in PRs)
ci.data.verify:
	@python3 scripts/verify_data_completeness.py

# Apply SQL migrations (adjust DSN if needed)
db.migrate:
	@echo "[db] applying migrations…"
	@psql "$${GEMATRIA_DSN:-$${DB_DSN:-postgresql://localhost/gemantria}}" -v ON_ERROR_STOP=1 -f migrations/037_create_concepts.sql
	@echo "[db] migrations OK"

# Local exports smoke (Rule 038)
exports.smoke:
	@python3 scripts/exports_smoke.py

# CI gate (Rule 038)
ci.exports.smoke:
	@python3 scripts/exports_smoke.py

.PHONY: eval.smoke ci.eval.smoke

eval.smoke:
	@python3 scripts/eval/run_eval.py

# Intentionally same as local for now; not wired into CI

ci.eval.smoke:
	@python3 scripts/eval/run_eval.py

.PHONY: ops.next go deps.dev
ops.next:
	@if rg -n "^- \[ \]" NEXT_STEPS.md >/dev/null 2>&1; then \
	echo "[ops.next] NEXT_STEPS has unchecked boxes — complete them or mark Done."; exit 1; \
	else echo "[ops.next] NEXT_STEPS clear"; fi

# One-command, zero-choices path for Cursor and devs:
#  - lint/format/quickfix
#  - smart strict/soft smoke + schema
#  - audits
#  - share sync
go:
	@echo "[guide] go: lint/format → smart smoke/schema → db gate → exports gate → audits → share"
	@$(MAKE) py.fullwave.c
	@$(MAKE) ci.smart
	@$(MAKE) data.verify
	@$(MAKE) exports.smoke
	@$(MAKE) share.sync

# Install development dependencies (jsonschema, PyYAML)
deps.dev:
	@echo "[guide] Installing dev dependencies (jsonschema, PyYAML)..."
	pip install -r requirements-dev.txt

.PHONY: mini.go mini.extract mini.verify readiness.verify book.go ci.book.readiness \
        book.plan book.dry book.resume book.stop

# Mini experiment (real inference) → verify → (then book)
mini.go: mini.extract mini.verify
	@echo "[guide] mini.go complete — proofs under reports/readiness/"

mini.extract:
	@echo "[guide] mini.extract: running small passage(s) with real LM endpoints"
	@python3 scripts/book_readiness.py run-mini --config config/mini_experiments.yaml

mini.verify:
	@echo "[guide] mini.verify: metrics → reports/readiness/readiness_report.json (idempotent)"
	@python3 scripts/book_readiness.py compute --inputs graph_stats.head.json temporal_patterns.head.json pattern_forecast.head.json

readiness.verify:
	@echo "[guide] readiness.verify: schema + thresholds"
	@python3 scripts/book_readiness.py gate --strict

book.go:
	@python3 scripts/book_readiness.py assert-pass || (echo "[gate] readiness not satisfied"; exit 2)
	@echo "[guide] book.go: launching full extraction (real inference)"
	@python3 scripts/book_readiness.py run-book

# CI-friendly single gate (use in workflows)
ci.book.readiness:
	@python3 scripts/book_readiness.py gate --strict

# ---------- Whole-book ops helpers ----------
# Plan the chapters to run (no inference; produces reports/book_plan.json)
book.plan:
	@python3 scripts/run_book.py plan --cfg config/book_plan.yaml
	@echo "[guide] plan written to reports/readiness/book_plan.json"

# Dry-run (no LM calls). Validates plan, seeds, env, and output dirs.
book.dry:
	@python3 scripts/run_book.py dry --cfg config/book_plan.yaml

# Stop-loss: run first N chapters with real inference (requires readiness PASS)
book.stop:
	@python3 scripts/book_readiness.py assert-pass
	@python3 scripts/run_book.py stop --cfg config/book_plan.yaml --n $${N:-1}

# Resume the last interrupted/partial run from logs/book/
book.resume:
	@python3 scripts/run_book.py resume

# ---------- Governance & Policy Gates ----------

.PHONY: eval.report ci.eval.report

# Manifest-driven local report (writes to share/eval/)
eval.report:
	@python3 scripts/eval/report.py

# Not wired into CI; identical to local for now
ci.eval.report:
	@python3 scripts/eval/report.py

.PHONY: ops.verify ci.ops.verify

# Local repo ops verifier (prints decisive lines; no CI wiring)
ops.verify:
	@echo "[ops.verify] running"
	@if [ -f share/eval/release_manifest.json ]; then \
	  echo "[ops.verify] integrity check present → verifying"; \
	  $(MAKE) -s eval.verify.integrity.soft; \
	else \
	  echo "[ops.verify] no release_manifest.json → skipping integrity check"; \
	fi
	@missing=0; \
	for f in share/eval/graph_latest.json share/eval/centrality.json share/eval/release_manifest.json share/eval/provenance.json share/eval/quality_report.txt share/eval/summary.md share/eval/summary.json share/eval/badges/quality.svg; do \
	  if [ ! -f $$f ]; then echo "[ops.verify] MISSING $$f"; missing=1; fi; \
	done; \
	if [ $$missing -ne 0 ]; then echo "[ops.verify] FAIL required artifacts missing"; exit 2; fi
	@python3 scripts/ops/verify_repo.py
	$(MAKE) -s eval.edges.blend.validate   # non-fatal HINTs; hermetic
	@echo "[ops.verify] OK"

# Identical to local; intentionally not part of CI
ci.ops.verify:
	@python3 scripts/ops/verify_repo.py

.PHONY: eval.history ci.eval.history

# Temporal export history (writes share/eval/history.{json,md})
eval.history:
	@python3 scripts/eval/report_history.py

# Not wired into CI; identical to local for now
ci.eval.history:
	@python3 scripts/eval/report_history.py

.PHONY: eval.delta ci.eval.delta

# Per-run delta report (writes share/eval/delta.{json,md})
eval.delta:
	@python3 scripts/eval/report_delta.py

# Not wired into CI; identical to local for now
ci.eval.delta:
	@python3 scripts/eval/report_delta.py

.PHONY: eval.index ci.eval.index

# Build a simple index of eval artifacts
eval.index:
	@python3 scripts/eval/build_index.py

ci.eval.index:
	@python3 scripts/eval/build_index.py

.PHONY: eval.idstability ci.eval.idstability

# Node ID stability (writes share/eval/id_stability.{json,md})
eval.idstability:
	@python3 scripts/eval/report_id_stability.py

ci.eval.idstability:
	@python3 scripts/eval/report_id_stability.py

.PHONY: eval.catalog ci.eval.catalog

# Build an exports catalog (writes share/eval/exports_catalog.md)
eval.catalog:
	@python3 scripts/eval/build_exports_catalog.py

ci.eval.catalog:
<<<<<<< HEAD
	@python3 scripts/eval/build_exports_catalog.py
=======
	@python3 scripts/eval/build_exports_catalog.py


# Provenance (writes share/eval/provenance.{json,md})


# Checksums for exports (writes share/eval/checksums.csv)
eval.checksums:
	@python3 scripts/eval/build_checksums.py

ci.eval.checksums:
	@python3 scripts/eval/build_checksums.py

.PHONY: eval.anomalies ci.eval.anomalies eval.runlog ci.eval.runlog

# Aggregate anomalies into a single markdown file
eval.anomalies:
	@python3 scripts/eval/anomalies.py

ci.eval.anomalies:
	@python3 scripts/eval/anomalies.py

# Append one JSON line capturing the latest run's artifacts
eval.runlog:
	@python3 scripts/eval/run_log.py

ci.eval.runlog:
	@python3 scripts/eval/run_log.py

.PHONY: data.sanitize ci.data.sanitize eval.report.sanitized ci.eval.report.sanitized diag.integrity ci.diag.integrity

# Drop edges whose endpoints are missing; writes exports/graph_sanitized_*.json and graph_sanitized.json
data.sanitize:
	@python3 scripts/fix/sanitize_missing_endpoints.py

ci.data.sanitize:
	@python3 scripts/fix/sanitize_missing_endpoints.py

# Run manifest report against the sanitized export (graph_sanitized.json)
eval.report.sanitized:
	@python3 scripts/eval/report_for_file.py exports/graph_sanitized.json

ci.eval.report.sanitized:
	@python3 scripts/eval/report_for_file.py exports/graph_sanitized.json

# Diagnostics for current latest export (counts and examples)
diag.integrity:
	@python3 scripts/diagnostics/diagnose_integrity.py

ci.diag.integrity:
	@python3 scripts/diagnostics/diagnose_integrity.py

.PHONY: eval.profile.strict eval.profile.dev eval.repairplan

# Run manifest report under strict/dev profiles
eval.profile.strict:
	@python3 scripts/eval/run_with_profile.py strict

eval.profile.dev:
	@python3 scripts/eval/run_with_profile.py dev

# Build a non-destructive repair plan (JSON + MD)
eval.repairplan:
	@python3 scripts/eval/build_repair_plan.py

.PHONY: repair.apply ci.repair.apply eval.policydiff ci.eval.policydiff eval.report.repaired ci.eval.report.repaired

# Apply repair plan to produce a repaired export (adds stub nodes)
repair.apply:
	@python3 scripts/fix/apply_repair_plan.py

ci.repair.apply:
	@python3 scripts/fix/apply_repair_plan.py

# Run manifest report against the repaired export
eval.report.repaired:
	@python3 scripts/eval/report_for_file.py exports/graph_repaired.json

ci.eval.report.repaired:
	@python3 scripts/eval/report_for_file.py exports/graph_repaired.json

# Compare strict vs dev outcomes and write policy_diff.md
eval.policydiff:
	@python3 scripts/eval/policy_diff.py

ci.eval.policydiff:
	@python3 scripts/eval/policy_diff.py

.PHONY: eval.snapshot ci.eval.snapshot eval.html ci.eval.html eval.bundle ci.eval.bundle eval.gate.strict ci.eval.gate.strict

# Create config snapshots (manifest, thresholds, provenance)
eval.snapshot:
	@python3 scripts/eval/build_snapshot.py

ci.eval.snapshot:
	@python3 scripts/eval/build_snapshot.py

# Generate HTML dashboard with artifact links and badges
eval.html:
	@python3 scripts/eval/build_html_index.py

ci.eval.html:
	@python3 scripts/eval/build_html_index.py

# Create distributable bundle (tar.gz) with all artifacts
eval.bundle:
	@python3 scripts/eval/build_bundle.py

ci.eval.bundle:
	@python3 scripts/eval/build_bundle.py

# Strict profile gate - fails if any failures detected (unless ALLOW_FAIL=1)
eval.gate.strict:
	@python3 scripts/eval/gate_strict.py

ci.eval.gate.strict:
	@python3 scripts/eval/gate_strict.py

.PHONY: eval.remediation ci.eval.remediation eval.apply.remediation ci.eval.apply.remediation

# Analyze evaluation failures and generate remediation plan
eval.remediation:
	@python3 scripts/eval/build_remediation_plan.py

ci.eval.remediation:
	@python3 scripts/eval/build_remediation_plan.py

# Apply automated fixes from remediation plan (use SKIP_AUTO_FIXES=1 to preview)
eval.apply.remediation:
	@python3 scripts/eval/apply_remediation.py

ci.eval.apply.remediation:
	@python3 scripts/eval/apply_remediation.py

.PHONY: eval.badges ci.eval.badges eval.release_notes ci.eval.release_notes eval.package ci.eval.package

eval.badges:
	@python3 scripts/eval/build_badges.py

ci.eval.badges:
	@python3 scripts/eval/build_badges.py

eval.release_notes:
	@python3 scripts/eval/build_release_notes.py

ci.eval.release_notes:
	@python3 scripts/eval/build_release_notes.py

# One-shot local packaging: snapshot → html → bundle → badges → release_notes
eval.package:
	@$(MAKE) eval.snapshot
	@$(MAKE) eval.html
	@$(MAKE) eval.graph.rerank.refresh
	@$(MAKE) eval.graph.rerank_blend
	@$(MAKE) eval.graph.centrality
	@$(MAKE) eval.snapshot.rotate
	@$(MAKE) eval.graph.tables
	@$(MAKE) eval.graph.delta
	@$(MAKE) eval.bundle
	@$(MAKE) eval.badges
	@$(MAKE) eval.release_notes
	@$(MAKE) eval.bundle.all
	@$(MAKE) eval.provenance
	@$(MAKE) eval.release_manifest
	@$(MAKE) eval.schema.verify
	@$(MAKE) -s eval.verify.integrity.soft
	@$(MAKE) eval.summary
	@$(MAKE) eval.quality.check
	@$(MAKE) eval.quality.badge
	@$(MAKE) eval.quality.trend
	@$(MAKE) eval.graph.calibrate.adv
	@$(MAKE) eval.edge.audit
	@$(MAKE) eval.anomaly.badge
	@echo "[eval.package] OK"

ci.eval.package:
	@$(MAKE) eval.snapshot
	@$(MAKE) eval.html
	@$(MAKE) eval.bundle
	@$(MAKE) eval.badges
	@$(MAKE) eval.release_notes
	@echo "[eval.package] OK"

.PHONY: eval.package.strict ci.eval.package.strict
eval.package.strict:
	@$(MAKE) eval.gate.strict
	@$(MAKE) eval.package

ci.eval.package.strict:
	@$(MAKE) eval.gate.strict
	@$(MAKE) eval.package

.PHONY: eval.release_manifest ci.eval.release_manifest
eval.release_manifest:
	@python3 scripts/eval/build_release_manifest.py

ci.eval.release_manifest:
	@python3 scripts/eval/build_release_manifest.py

.PHONY: eval.bundle.all

# Create a single tar.gz of share/eval for handoff (idempotent path)
eval.bundle.all:
	@mkdir -p share/eval/bundles
	@ts=$$(date -u +%Y%m%dT%H%M%SZ); \
	out="share/eval/bundles/eval_$${ts}.tar.gz"; \
	(cd share && tar -czf "../$${out}" --mtime='UTC 2020-01-01' --owner=0 --group=0 --numeric-owner eval); \
	echo "[eval.bundle.all] wrote $${out}"

.PHONY: eval.verify.integrity ci.eval.verify.integrity
eval.verify.integrity:
	@bash scripts/ci/db_ensure.sh || true
	@python3 scripts/eval/verify_integrity.py

ci.eval.verify.integrity:
	@bash scripts/ci/db_ensure.sh || true
	@python3 scripts/eval/verify_integrity.py

.PHONY: eval.verify.integrity.soft
# Fast, non-blocking soft integrity: cached by release_manifest fingerprint
RELEASE_MANIFEST ?= share/eval/release_manifest.json
eval.verify.integrity.soft:
	@bash scripts/ci/db_ensure.sh || true
	@python3 scripts/eval/integrity_fast.py --manifest "$(RELEASE_MANIFEST)" \
	  --hard-cmd "make -s eval.verify.integrity" ; true

.PHONY: ci.db.ensure
ci.db.ensure:
	@bash scripts/ci/db_ensure.sh || true

.PHONY: eval.graph.centrality eval.graph.rerank_blend eval.graph.rerank.refresh eval.graph.tables eval.graph.delta eval.schema.verify eval.edges.reclassify eval.edges.blend.validate
eval.graph.centrality:
	@.venv/bin/python3 scripts/eval/compute_centrality.py
eval.graph.rerank_blend:
	@.venv/bin/python3 scripts/eval/apply_rerank_blend.py
eval.graph.rerank.refresh:
	@python3 scripts/eval/apply_rerank_refresh.py
eval.graph.tables:
	@python3 scripts/eval/export_graph_tables.py
eval.graph.delta:
	@python3 scripts/eval/compute_delta.py
eval.schema.verify:
	@python3 -c "import jsonschema" >/dev/null 2>&1 || (echo '[schema] installing jsonschema' && pip3 install --quiet jsonschema)
	@python3 scripts/eval/verify_schema.py
eval.edges.reclassify:
	@echo "[eval.edges.reclassify] Filling rerank where missing, computing edge_strength, classifying, and emitting counts..."
	@GRAPH_JSON=share/graph/graph_latest.json MOCK_AI=1 scripts/eval/reclassify_edges.py
eval.edges.blend.validate:
	@python3 scripts/eval/validate_blend_ssot.py
eval.snapshot.rotate:
	@python3 scripts/eval/rotate_snapshot.py
eval.quality.check:
	@python3 scripts/eval/check_quality.py
eval.summary:
	@python3 scripts/eval/build_run_summary.py
.PHONY: eval.quality.badge eval.graph.calibrate eval.graph.calibrate.adv eval.quality.trend eval.edge.audit eval.anomaly.badge
eval.quality.badge:
	@python3 scripts/eval/make_quality_badge.py
eval.graph.calibrate:
	@python3 scripts/eval/calibrate_thresholds.py
eval.graph.calibrate.adv:
	@python3 scripts/eval/calibrate_advanced.py
eval.quality.trend:
	@python3 scripts/eval/quality_trend.py
eval.edge.audit:
	@python3 scripts/eval/edge_audit.py
eval.anomaly.badge:
	@python3 scripts/eval/anomaly_badge.py

.PHONY: eval.open
eval.open:
	@echo "[eval.open] Opening dashboard..."
	@python3 -c "import pathlib, webbrowser; p = pathlib.Path('share/eval/index.html').resolve(); print('[eval.open]', p); webbrowser.open(p.as_uri())"

.PHONY: eval.provenance ci.eval.provenance
eval.provenance:
	@python3 scripts/eval/build_provenance.py

ci.eval.provenance:
	@python3 scripts/eval/build_provenance.py

## Typing (mypy) — convenience targets
.PHONY: ci.mypy.full
ci.mypy.full:
	@echo "[ci.mypy.full] Running repository-wide mypy sweep..."
	@mypy --config-file=mypy.ini --ignore-missing-imports || true

.PHONY: ci.mypy.changed
ci.mypy.changed:
	@echo "[ci.mypy.changed] Running mypy on changed files (against main)..."
	@CHANGED=$$(git diff --name-only origin/main...HEAD | grep -E '\.py$$' || true); \
	if [ -z "$$CHANGED" ]; then echo "No changed Python files."; exit 0; fi; \
	mypy --config-file=mypy.ini --ignore-missing-imports $$CHANGED || true

## Linting (ruff) — convenience targets
.PHONY: ci.lint.full
ci.lint.full:
	@echo "[ci.lint.full] Running repository-wide ruff lint sweep..."
	@ruff check src scripts tools || true

.PHONY: ci.lint.changed
ci.lint.changed:
	@echo "[ci.lint.changed] Running ruff on changed files (against main)..."
	@CHANGED=$$(git diff --name-only origin/main...HEAD | grep -E '\.py$$' || true); \
	if [ -z "$$CHANGED" ]; then echo "No changed Python files."; exit 0; fi; \
	ruff check $$CHANGED || true

## Coverage (pytest-cov) — convenience targets
.PHONY: ci.coverage.full
ci.coverage.full:
	@echo "[ci.coverage.full] Running pytest coverage (non-blocking)..."
	@pytest -q --maxfail=1 --disable-warnings --cov=src --cov-report=term --cov-report=xml:share/eval/coverage/coverage.xml || true

.PHONY: ci.coverage.badge   # (optional later)
ci.coverage.badge:
	@echo "[ci.coverage.badge] TODO: generate svg from coverage.xml"

## SSOT JSONSchema validation
.PHONY: ssot.validate ssot.validate.changed
SSOT_SCHEMAS := docs/SSOT/SSOT_graph-patterns.schema.json docs/SSOT/SSOT_graph-stats.schema.json docs/SSOT/SSOT_temporal-patterns.schema.json docs/SSOT/SSOT_pattern-forecast.schema.json
ssot.validate:
	@echo "[ssot.validate] Validating all SSOT JSON against schemas..."
	@python -m pip -q install 'jsonschema>=4.21,<5' >/dev/null 2>&1 || true
	@set -e; \
	for S in $(SSOT_SCHEMAS); do \
	  case "$$S" in \
	    *graph-patterns* ) INST="docs/SSOT/graph/*.json";; \
	    *graph-stats* )    INST="share/graph/*stats*.json share/graph/graph_stats.head.json";; \
	    *temporal-patterns* ) INST="docs/SSOT/temporal/*.json";; \
	    *pattern-forecast* )  INST="docs/SSOT/forecast/*.json";; \
	    * ) INST="";; \
	  esac; \
	  if [ -n "$$INST" ]; then \
	    echo " - $$S"; \
	    scripts/eval/jsonschema_validate.py --schema "$$S" --instance $$INST || exit 2; \
	  fi; \
	done

ssot.validate.changed:
	@echo "[ssot.validate.changed] Validating only changed SSOT JSON..."
	@python -m pip -q install 'jsonschema>=4.21,<5' >/dev/null 2>&1 || true
	@base="${BASE_SHA:-$(git merge-base origin/main HEAD)}"; head="${HEAD_SHA:-HEAD}"; \
	files="$(git diff --name-only $$base $$head | grep -E '^(docs/SSOT|share/graph)/.*\\.json$$' || true)"; \
	if [ -z "$$files" ]; then echo " - no SSOT JSON changed"; exit 0; fi; \
	status=0; \
	for f in $$files; do \
	  case "$$f" in \
	    docs/SSOT/graph/* )     S="docs/SSOT/SSOT_graph-patterns.schema.json";; \
	    share/graph/*stats*.json|share/graph/graph_stats.head.json ) S="docs/SSOT/SSOT_graph-stats.schema.json";; \
	    docs/SSOT/temporal/* )  S="docs/SSOT/SSOT_temporal-patterns.schema.json";; \
	    docs/SSOT/forecast/* )  S="docs/SSOT/SSOT_pattern-forecast.schema.json";; \
	    * ) S="";; \
	  esac; \
	  if [ -n "$$S" ]; then \
	    echo " - $$f vs $$S"; \
	    scripts/eval/jsonschema_validate.py --schema "$$S" --instance "$$f" || status=2; \
	  fi; \
	done; \
	exit $$status
>>>>>>> 9a42bb58
<|MERGE_RESOLUTION|>--- conflicted
+++ resolved
@@ -295,9 +295,6 @@
 	@python3 scripts/eval/build_exports_catalog.py
 
 ci.eval.catalog:
-<<<<<<< HEAD
-	@python3 scripts/eval/build_exports_catalog.py
-=======
 	@python3 scripts/eval/build_exports_catalog.py
 
 
@@ -656,5 +653,4 @@
 	    scripts/eval/jsonschema_validate.py --schema "$$S" --instance "$$f" || status=2; \
 	  fi; \
 	done; \
-	exit $$status
->>>>>>> 9a42bb58
+	exit $$status