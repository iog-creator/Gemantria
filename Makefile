--- conflicted
+++ resolved
@@ -1534,31 +1534,6 @@
 	$(MAKE) docs.masterref.populate
 	$(MAKE) docs.masterref.check
 
-<<<<<<< HEAD
-
-# --- MCP (Knowledge MCP) ---
-.PHONY: mcp.catalog.hints mcp.server.smoke guard.mcp.catalog.hint guard.mcp.catalog.strict
-
-mcp.catalog.hints:
-	@echo "[mcp] catalog guard (HINT)"
-	@python3 scripts/ci/guard_mcp_catalog.py | tee evidence/guard_mcp_catalog.hint.json
-
-guard.mcp.catalog.hint:
-	@echo "[mcp] catalog guard (HINT)"
-	@python3 scripts/ci/guard_mcp_catalog.py | tee evidence/guard_mcp_catalog.hint.json
-
-guard.mcp.catalog.strict:
-	@echo "[mcp] STRICT guard"
-	@STRICT_MCP=1 python3 scripts/ci/guard_mcp_catalog_strict.py | tee evidence/guard_mcp_catalog.strict.json
-
-mcp.server.smoke:
-	@echo "[mcp] stub server smoke (optional, if present)"
-	@python3 scripts/mcp/server_stub.py >/dev/null 2>&1 & echo $$! > .mcp_stub.pid || true
-	@sleep 1
-	@curl -s http://127.0.0.1:8765/mcp/catalog | tee evidence/mcp.catalog.sample.json >/dev/null || true
-	@[ -f .mcp_stub.pid ] && kill $$(cat .mcp_stub.pid) >/dev/null 2>&1 || true
-	@rm -f .mcp_stub.pid || true
-=======
 # --- Local automation hardening ---
 .PHONY: hooks.install ops.auto-normalize
 
@@ -1567,5 +1542,4 @@
 	@echo "[hooks] core.hooksPath set to .githooks"
 
 ops.auto-normalize:
-	@bash scripts/ops/auto_normalize.sh || true
->>>>>>> 39420b7d
+	@bash scripts/ops/auto_normalize.sh || true