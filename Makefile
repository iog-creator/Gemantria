



.PHONY: py.quickfix py.longline py.fullwave
py.quickfix:
	@python3 scripts/quick_fixes.py && ruff check --fix src scripts
py.longline:
	@python3 scripts/longline_noqa.py
py.fullwave: py.quickfix py.longline
	@make py.format && make py.lint

.PHONY: test.smoke test.smoke.strict
test.smoke:
	pytest -q --no-cov -m smoke tests/smoke || true
test.smoke.strict:
	pytest -q --no-cov -m smoke tests/smoke

.PHONY: schema.validate.temporal schema.validate.temporal.strict
schema.validate.temporal:
	@echo "Schema validation not yet implemented - skipping"
schema.validate.temporal.strict:
	@echo "Schema validation not yet implemented - skipping"

.PHONY: ci ci.precommit ci.audits
ci.precommit:
	@pre-commit run -a
ci.audits:
	@make rules.navigator.check rules.audit repo.audit docs.audit
ci:
	@ruff check src scripts tools || true
	@$(MAKE) ci.precommit
	@$(MAKE) ci.audits
	@$(MAKE) test.smoke

.PHONY: rules.navigator.check
rules.navigator.check:
	@python3 scripts/check_cursor_always_apply.py

.PHONY: share.sync
share.sync:
	@python3 scripts/sync_share.py

.PHONY: py.fullwave.c
py.fullwave.c:
	@$(MAKE) py.quickfix && $(MAKE) py.longline && $(MAKE) py.format && $(MAKE) py.lint

.PHONY: rules.audit
rules.audit:
	@python3 scripts/rules_audit.py

.PHONY: repo.audit
repo.audit:
	@python3 scripts/repo_audit.py

.PHONY: docs.audit
docs.audit:
	@python3 scripts/rules_guard.py

.PHONY: smoke.smart schema.validate.smart ci.smart go
smoke.smart:
	@python3 scripts/mode_decider.py
schema.validate.smart:
	@python3 scripts/mode_decider.py
ci.smart:
	@python3 scripts/mode_decider.py && make rules.navigator.check rules.audit repo.audit docs.audit

<<<<<<< HEAD
.PHONY: go deps.dev
=======
>>>>>>> 94be4875
.PHONY: data.verify ci.data.verify db.migrate

# Run the data completeness verifier (local)
data.verify:
	@python3 scripts/verify_data_completeness.py

# CI gate (same check, enforced in PRs)
ci.data.verify:
	@python3 scripts/verify_data_completeness.py

# Apply SQL migrations (adjust DSN if needed)
db.migrate:
	@echo "[db] applying migrations…"
	@psql "$${GEMATRIA_DSN:-$${DB_DSN:-postgresql://localhost/gemantria}}" -v ON_ERROR_STOP=1 -f migrations/037_create_concepts.sql
	@echo "[db] migrations OK"

<<<<<<< HEAD
# One-command, zero-choices path for Cursor and devs:
#  - lint/format/quickfix
#  - smart strict/soft smoke + schema
=======
.PHONY: go deps.dev
# One-command, zero-choices path for Cursor and devs:
#  - lint/format/quickfix
#  - smart strict/soft smoke + schema
#  - db gate
>>>>>>> 94be4875
#  - audits
#  - share sync
go:
	@echo "[guide] go: lint/format → smart smoke/schema → db gate → audits → share"
	@$(MAKE) py.fullwave.c
	@$(MAKE) ci.smart
	@$(MAKE) data.verify
	@$(MAKE) share.sync

# Install development dependencies (jsonschema, PyYAML)
deps.dev:
	@echo "[guide] Installing dev dependencies (jsonschema, PyYAML)..."
	pip install -r requirements-dev.txt

.PHONY: mini.go mini.extract mini.verify readiness.verify book.go ci.book.readiness \
<<<<<<< HEAD
        book.plan book.dry book.resume book.stop
=======
        book.plan book.dry book.resume book.stop book.stats book.last book.policy.check book.cmd
>>>>>>> 94be4875

# Mini experiment (real inference) → verify → (then book)
mini.go: mini.extract mini.verify
	@echo "[guide] mini.go complete — proofs under reports/readiness/"

mini.extract:
	@echo "[guide] mini.extract: running small passage(s) with real LM endpoints"
	@python3 scripts/book_readiness.py run-mini --config config/mini_experiments.yaml

mini.verify:
	@echo "[guide] mini.verify: metrics → reports/readiness/readiness_report.json (idempotent)"
	@python3 scripts/book_readiness.py compute --inputs graph_stats.head.json temporal_patterns.head.json pattern_forecast.head.json

readiness.verify:
	@echo "[guide] readiness.verify: schema + thresholds"
	@python3 scripts/book_readiness.py gate --strict

book.go:
	@python3 scripts/book_readiness.py assert-pass || (echo "[gate] readiness not satisfied"; exit 2)
<<<<<<< HEAD
	@echo "[guide] book.go: launching full extraction (real inference)"
	@python3 scripts/book_readiness.py run-book
=======
	@echo "[guide] book.go: launching full extraction (real inference via run_book.py)"
	@python3 scripts/run_book.py stop --cfg config/book_plan.yaml --n 9999
>>>>>>> 94be4875

# CI-friendly single gate (use in workflows)
ci.book.readiness:
	@python3 scripts/book_readiness.py gate --strict

<<<<<<< HEAD
=======
# Validate runner governance gates quickly (Rule 003 and Qwen Live Gate visible checks)
book.policy.check:
	@python3 scripts/book_policy_check.py

>>>>>>> 94be4875
# ---------- Whole-book ops helpers ----------
# Plan the chapters to run (no inference; produces reports/book_plan.json)
book.plan:
	@python3 scripts/run_book.py plan --cfg config/book_plan.yaml
	@echo "[guide] plan written to reports/readiness/book_plan.json"

# Dry-run (no LM calls). Validates plan, seeds, env, and output dirs.
book.dry:
	@python3 scripts/run_book.py dry --cfg config/book_plan.yaml

# Stop-loss: run first N chapters with real inference (requires readiness PASS)
book.stop:
	@python3 scripts/book_readiness.py assert-pass
	@python3 scripts/run_book.py stop --cfg config/book_plan.yaml --n $${N:-1}

# Resume the last interrupted/partial run from logs/book/
book.resume:
<<<<<<< HEAD
	@python3 scripts/run_book.py resume
=======
	@python3 scripts/run_book.py resume

# Echo the resolved command for a chapter without executing it
book.cmd:
	@python3 scripts/run_book.py echo --cfg config/book_plan.yaml --chapter $${CH:-1}

# Summarize timings/RCs and flag suspicious fast chapters
book.stats:
	@python3 scripts/book_stats.py

# Quick peek at the last chapter's stdout/stderr (if present)
book.last:
	@python3 -c "from pathlib import Path; LOGS=Path('logs/book'); outs=sorted(LOGS.glob('*.out')); errs=sorted(LOGS.glob('*.err')); print('[last] outs:', outs[-1] if outs else 'none'); print('[last] errs:', errs[-1] if errs else 'none')"

# Scan for approved/golden example files with git history and content preview
examples.scan:
	@python3 scripts/find_approved_examples.py

# Validate new probe output against golden examples
examples.check:
	@python3 scripts/validate_examples.py --new $(NEW) --golden $(GOLDEN)

# Golden files management
.PHONY: goldens.status goldens.schema.enrichment goldens.sample.check goldens.seed.enrichment goldens.check.archive
goldens.status:
	@python3 scripts/goldens_status.py

# Validate the current enrichment golden against the enrichment schema
goldens.schema.enrichment:
	@python3 scripts/goldens_enrichment_schema_check.py

# Validate the latest live sample (from logs/) against the enrichment schema
goldens.sample.check:
	@python3 scripts/goldens_sample_check.py

# Promote the latest live sample to be the current enrichment golden
goldens.seed.enrichment:
	@latest=$$(ls -1t logs/book/*.out logs/book/*.jsonl logs/probes/*.out logs/probes/*.jsonl 2>/dev/null | head -n1); \
	test -n "$$latest" || (echo "[goldens.seed] no logs to seed from"; exit 2); \
	cp "$$latest" examples/enrichment/golden_enrichment.jsonl; \
	echo "[goldens.seed] seeded examples/enrichment/golden_enrichment.jsonl from $$latest"

# Run archive-track unit tests (your legacy goldens)
goldens.check.archive:
	@python3 scripts/gematria_verify.py
>>>>>>> 94be4875
<|MERGE_RESOLUTION|>--- conflicted
+++ resolved
@@ -65,10 +65,6 @@
 ci.smart:
 	@python3 scripts/mode_decider.py && make rules.navigator.check rules.audit repo.audit docs.audit
 
-<<<<<<< HEAD
-.PHONY: go deps.dev
-=======
->>>>>>> 94be4875
 .PHONY: data.verify ci.data.verify db.migrate
 
 # Run the data completeness verifier (local)
@@ -85,17 +81,11 @@
 	@psql "$${GEMATRIA_DSN:-$${DB_DSN:-postgresql://localhost/gemantria}}" -v ON_ERROR_STOP=1 -f migrations/037_create_concepts.sql
 	@echo "[db] migrations OK"
 
-<<<<<<< HEAD
-# One-command, zero-choices path for Cursor and devs:
-#  - lint/format/quickfix
-#  - smart strict/soft smoke + schema
-=======
 .PHONY: go deps.dev
 # One-command, zero-choices path for Cursor and devs:
 #  - lint/format/quickfix
 #  - smart strict/soft smoke + schema
 #  - db gate
->>>>>>> 94be4875
 #  - audits
 #  - share sync
 go:
@@ -111,11 +101,7 @@
 	pip install -r requirements-dev.txt
 
 .PHONY: mini.go mini.extract mini.verify readiness.verify book.go ci.book.readiness \
-<<<<<<< HEAD
-        book.plan book.dry book.resume book.stop
-=======
         book.plan book.dry book.resume book.stop book.stats book.last book.policy.check book.cmd
->>>>>>> 94be4875
 
 # Mini experiment (real inference) → verify → (then book)
 mini.go: mini.extract mini.verify
@@ -135,25 +121,17 @@
 
 book.go:
 	@python3 scripts/book_readiness.py assert-pass || (echo "[gate] readiness not satisfied"; exit 2)
-<<<<<<< HEAD
-	@echo "[guide] book.go: launching full extraction (real inference)"
-	@python3 scripts/book_readiness.py run-book
-=======
 	@echo "[guide] book.go: launching full extraction (real inference via run_book.py)"
 	@python3 scripts/run_book.py stop --cfg config/book_plan.yaml --n 9999
->>>>>>> 94be4875
 
 # CI-friendly single gate (use in workflows)
 ci.book.readiness:
 	@python3 scripts/book_readiness.py gate --strict
 
-<<<<<<< HEAD
-=======
 # Validate runner governance gates quickly (Rule 003 and Qwen Live Gate visible checks)
 book.policy.check:
 	@python3 scripts/book_policy_check.py
 
->>>>>>> 94be4875
 # ---------- Whole-book ops helpers ----------
 # Plan the chapters to run (no inference; produces reports/book_plan.json)
 book.plan:
@@ -171,9 +149,6 @@
 
 # Resume the last interrupted/partial run from logs/book/
 book.resume:
-<<<<<<< HEAD
-	@python3 scripts/run_book.py resume
-=======
 	@python3 scripts/run_book.py resume
 
 # Echo the resolved command for a chapter without executing it
@@ -218,5 +193,4 @@
 
 # Run archive-track unit tests (your legacy goldens)
 goldens.check.archive:
-	@python3 scripts/gematria_verify.py
->>>>>>> 94be4875
+	@python3 scripts/gematria_verify.py