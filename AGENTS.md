--- conflicted
+++ resolved
@@ -64,29 +64,8 @@
 ### Evaluation
 * **Phase-8 local eval**: `make eval.smoke` runs a non-CI smoke to validate the eval harness. Do not wire into CI or `make go` until stabilized. Governance gates (037/038, share no-drift, NEXT_STEPS) remain unchanged.
 * **Phase-8 manifest eval**: `make eval.report` loads `eval/manifest.yml` and emits `share/eval/report.{json,md}`. Keep this **local-only** until stabilized; no CI wiring and no `make go` edits.
-<<<<<<< HEAD
-* **Thresholds substitution**: Eval tasks support `${thresholds:key.path}` placeholders resolved from `eval/thresholds.yml` before task execution.
-* **Reference integrity checks**: `ref_integrity` task validates graph data integrity (self-loops, duplicates, coverage, orphans) with configurable thresholds.
-* **JSON assertions**: `json_assert` task supports `frac_in_range` (fraction within numeric range) and `if_present_eq_all` (conditional equality) operations.
-* **File globbing**: `file_glob` task ensures patterns match at least one file, with deterministic reporting of missing patterns.
-* **JSON schema validation**: `json_schema` task validates JSON structure against schemas using built-in validator (no external dependencies).
-* **Graph repair system**: `make eval.repairplan` generates repair plans, `make repair.apply` applies them with CI-safe output routing.
-* **Policy diff analysis**: `make eval.policydiff` compares strict vs dev evaluation profiles with environment variable passing to sub-makes.
-* **Eval history reporting**: `make eval.history` generates `share/eval/history.{json,md}` with task execution history and statistics.
-* **Quality badges generation**: `make eval.badges` creates quality and coverage badges in `share/eval/badges/` based on evaluation results.
-* **Release notes generation**: `make eval.release_notes` generates `share/eval/release_notes.md` with automated release notes from evaluation data.
-* **One-shot packaging**: `make eval.package` runs the complete eval pipeline (snapshot → html → bundle → badges → release_notes).
-* **Exports catalog**: `make eval.catalog` generates `share/eval/exports_catalog.md` with summary of all export files. CI uses `_artifacts/` to avoid share drift.
-* **Eval snapshots**: `make eval.snapshot` creates timestamped snapshots of eval results in `share/eval/snapshot/`.
-* **HTML reports**: `make eval.html` generates HTML index from eval reports at `share/eval/index.html`.
-* **Eval bundles**: `make eval.bundle` creates tarballs of key eval artifacts in `share/eval/bundles/`.
-* **Eval index**: `make eval.index` generates `share/eval/index.md` with summary of all eval artifacts.
-* **JSON shape validation**: `json_shape` task validates JSON file structure and types against expected schemas. All Phase 8 eval targets route CI outputs to `_artifacts/` to prevent share drift.
-* **SSOT validation**: `make ssot.validate` runs hermetic JSON Schema validation against docs/SSOT schemas (no pip installs, CI-safe); `make ssot.validate.changed` validates only changed files for PR-diff checks.
-=======
 * **Ops verifier (local)**: `make ops.verify` prints deterministic checks confirming Phase-8 eval surfaces exist (Makefile targets, manifest version, docs header, share dir). Local-only; not wired into CI.
 * **Pipeline stabilization**: `eval.package` runs to completion with soft integrity gates; `targets.check.dupes` prevents Makefile regressions; `build_release_manifest.py` skips bundles/ for performance.
->>>>>>> e4e777ff
 
 ## Rules (summary)
 - Normalize Hebrew: **NFKD → strip combining → strip maqaf/sof pasuq/punct → NFC**
