# AGENTS.md — Gemantria Agent Framework

## How Cursor uses rules + AGENTS.md (Protocol)
**Bottom line:** Cursor should only always-apply the three navigator rules; everything else is task-scoped.

- **Always-apply (navigators only):** `000-ssot-index.mdc`, `010-task-brief.mdc`, `030-share-sync.mdc`.
- **Task-scoped rules:** All other rules are **not** always applied; Cursor selects them based on globs and the task brief.
- **What to read first:** `RULES_INDEX.md` for the active list and numbers; this AGENTS.md for authority on behavior; SSOT schemas when touching analytics exports.
- **Linking discipline:** Each rule's **Related Documentation** must reference AGENTS.md sections, SSOT schemas, and any enforcing scripts/Make targets it depends on.
- **Evidence:** After each change, run `make rules.audit docs.audit repo.audit` and then `make share.sync`. Paste the printed proofs into the PR.

## Mission

Build a deterministic, resumable LangGraph pipeline that produces verified gematria data and viz-ready artifacts.

## Priorities

1. **Correctness**: Code gematria > bible_db > LLM (LLM = metadata only)
2. **Determinism**: content_hash (SHA-256) identity; uuidv7 surrogate; fixed seeds; position_index
3. **Safety**: bible_db is READ-ONLY; parameterized SQL only; fail-closed if <50 nouns (ALLOW_PARTIAL=1 explicit)

## Critical Rules (Always Apply)

- **Code gematria > bible_db > LLM**: LLM provides metadata only, never affects core gematria calculations
- **Bible DB Read-Only**: Any write attempt must error; enforced at connection level
- **No Mock Datasets**: Tests are code-verified or DB-derived only; no **mocks** folders
- **Hebrew Normalization**: NFKD→strip combining→strip maqaf (U+05BE)/sof pasuq (U+05C3)/punct→NFC
- **Gematria Rules**: Finals=regular (Mispar Hechrachi); compute on surface form; keep calc strings
- **Identity**: content_hash (SHA-256) as deterministic ID; uuidv7 as sortable surrogate
- **Batch Semantics**: 50 nouns default; <50 nouns → abort + review.ndjson (ALLOW_PARTIAL=1 explicit + manifest)
- **Network**: pgvector embeddings (1024-dim, L2 normalized); cosine similarity; strong edges ≥0.90, weak edges ≥0.75; Qwen3 inference
- **Qwen Live Gate**: ENFORCE_QWEN_LIVE=1 → assert_qwen_live() before network aggregation; fail-closed unless verified
- **Schema Changes**: Require ADR + tests (+ migrations if DB) in same PR

## Environment Setup

### Automated Bootstrap (Recommended)

```bash
# One-command setup for new developers
./scripts/bootstrap_dev.sh

# Verify everything works
make doctor
```

### Manual Setup (Alternative)

```bash
# Create virtual environment
python3 -m venv .venv && source .venv/bin/activate

# Install dependencies
pip install --upgrade "psycopg[binary]" pgvector requests python-dotenv

# Copy environment template
cp env_example.txt .env

# Edit .env with your local configuration
# Then verify setup:
make doctor
```

### Required Environment Variables

#### Database Configuration

```bash
# Gematria Database (read-write) - Primary database for concepts and networks
GEMATRIA_DSN=postgresql://user:pass@localhost:5432/gematria

# Bible Database (read-only) - Reference database with biblical text
BIBLE_DB_DSN=postgresql://user:pass@localhost:5432/bible_db
```

#### LM Studio Configuration

```bash
# LM Studio servers (split)
# - Answerer/Critic chat (LLM): :9991
# - Embeddings bi-encoder:      :9994
LM_STUDIO_HOST=http://127.0.0.1:9991
EMBED_URL=http://127.0.0.1:9994

# Model Configuration (see lineup)
ANSWERER_USE_ALT=0
ANSWERER_MODEL_PRIMARY=christian-bible-expert-v2.0-12b
ANSWERER_MODEL_ALT=Qwen2.5-14B-Instruct-GGUF
EMBEDDING_MODEL=text-embedding-bge-m3

# Embedding Configuration
USE_QWEN_EMBEDDINGS=true  # embeddings served on :9994 (BGE-M3 1024-dim)

# Production Safety: No Mocks in Production
ALLOW_MOCKS_FOR_TESTS=0           # Only set to 1 inside unit tests
ENFORCE_QWEN_LIVE=1               # Require live Qwen models for enrichment

# Connection Settings
LM_STUDIO_TIMEOUT=30
LM_STUDIO_RETRY_ATTEMPTS=3
LM_STUDIO_RETRY_DELAY=2.0
LM_STUDIO_MOCK=false
```

#### Pipeline Configuration

```bash
# Processing Batch Size
BATCH_SIZE=50

# Batch Overrides (when <50 nouns found)
ALLOW_PARTIAL=0|1                 # if 1, manifest must capture reason
PARTIAL_REASON=<string>           # required when ALLOW_PARTIAL=1

# Semantic Network Configuration
VECTOR_DIM=1024

# Rerank-Driven Relationship Configuration
NN_TOPK=20
RERANK_MIN=0.50
EDGE_STRONG=0.90
EDGE_WEAK=0.75

# Quality Thresholds
GEMATRIA_CONFIDENCE_THRESHOLD=0.90
AI_CONFIDENCE_THRESHOLD=0.95

# Confidence Gates (soft = warn, hard = fail)
AI_CONFIDENCE_SOFT=0.90
AI_CONFIDENCE_HARD=0.95

# Relations Configuration (KNN + optional rerank)
ENABLE_RELATIONS=true
ENABLE_RERANK=true
SIM_MIN_COSINE=0.15
KNN_K=8
RERANK_TOPK=50
RERANK_PASS=0.50

# Pattern Discovery Configuration
CLUSTER_ALGO=louvain
CENTRALITY=degree,betweenness,eigenvector

# Exports Configuration
EXPORT_DIR=exports
```

#### Development & Observability

```bash
# Checkpointer / Orchestration
CHECKPOINTER=memory|postgres      # default: memory
WORKFLOW_ID=gemantria.v1          # defaults to gematria.v1

# Metrics & Logging
METRICS_ENABLED=1                 # 0 disables DB writes (stdout JSON remains)
LOG_LEVEL=INFO                    # DEBUG, INFO, WARNING, ERROR

# Observability (Optional)
PROM_EXPORTER_ENABLED=0           # set to 1 to enable OpenMetrics exporter
PROM_EXPORTER_PORT=9108

# Database Debug
DB_DEBUG=false
DB_POOL_SIZE=5
DB_MAX_OVERFLOW=10
```

### External Dependencies

- **LM Studio**: Local LLM server with Qwen3 models for semantic intelligence
- **PostgreSQL**: Primary database with pgvector extension for embeddings
- **Bible Database**: Read-only reference database (enforced at connection level)

### Observability Infrastructure

- **Postgres Views**: `v_node_latency_7d`, `v_node_throughput_24h`, `v_recent_errors_7d`, `v_pipeline_runs`
- **Materialized View**: `mv_node_latency_7d` (refresh via `SELECT refresh_metrics_materialized();`)
- **Metrics Sink**: Fail-open (never blocks pipeline); stdout JSON + optional Postgres logging
- **GitHub MCP**: Active for repository operations (issues, PRs, search, Copilot integration)

## Definitions of Done & Ready

### Definition of Ready (DoR)

**All of these must be true before starting work:**

- Tests planned and estimated
- ADR touched if schema/behavior changes
- Gates runnable (make lint test.unit)
- Environment setup documented
- Acceptance criteria defined

### Definition of Done (DoD)

**All of these must be true before merge:**

- Tests pass with ≥98% coverage
- Linting passes
- ADR updated if behavior changes
- Rules updated if workflow changes
- Documentation synchronized

## Workflow (small green PRs)

- Branch `feature/<short>` → **write tests first** → code → `make lint test.unit test.int coverage.report` → commit → push → PR
- Coverage ≥98% (required gate)
- Commit msg: `feat(area): what [no-mocks, deterministic, ci:green]`

### PR Template (Required)

- **Goal**: What this PR achieves
- **Files changed**: List of modified files
- **Tests added/updated**: Test coverage changes
- **Acceptance**: lint, tests, coverage ≥98%, safety checks
- **ADRs/rules touched**: Links to any architectural changes

## Quality Gates

- **Coverage**: ≥98% across all modules
- **Linting**: 100% ruff compliance
- **Tests**: Unit + Integration + E2E passing
- **Safety**: No mock datasets; DB read-only enforcement; Qwen Live Gate
- **Documentation**: ADRs for schema changes; AGENTS.md updates for workflow changes

## Production Safety & Qwen Live Gate

### Qwen Live Gate (Critical)

- **ENFORCE_QWEN_LIVE=1**: Pipeline calls `assert_qwen_live()` before network aggregation
- **Fail-Closed Behavior**: QwenUnavailableError on any health check failure
- **Health Check Requirements**: Verify model availability, test embeddings (1024-dim), measure latency
- **Production Mode**: USE_QWEN_EMBEDDINGS=true required; ALLOW_MOCKS_FOR_TESTS=0
- **Model Validation**: Embedding models tested with `/v1/embeddings`; reranker with `/v1/chat/completions`
- **Evidence Requirements**: Production runs provide undeniable proof of live inference (DB logs + reports)

### Database Safety

- **Bible DB Read-Only**: Enforced at connection level; any write attempt errors
- **Noun Collection Source**: `v_hebrew_tokens(book, chapter, verse, lemma, pos)` with optional adapter via `HEBREW_TOKENS_SQL_OVERRIDE` for non-standard schemas.
- **Book Normalization**: `src/core/books.py#normalize_book` maps aliases (Gen/Bereshit → Genesis) to canonical names.
- **Phase 8 Sources**: `v_concept_occurrences(book, concept_id, chapter, count)` feeds temporal patterns and forecasts.
- **Parameterized SQL Only**: No f-strings in DB operations; banned `%s` parameterization required
- **Connection Pooling**: Configured for performance and safety
<<<<<<< HEAD
- **Data Persistence Completeness (Rule 037)**: `make data.verify` MUST pass locally; `make ci.data.verify` MUST pass in CI for PRs touching pipeline/db/export code.
=======

- **Completeness Gate (Rule 037)**: `concepts`, `concept_network`, `concept_relations` MUST exist and be populated prior to exports/reranking.
- **Pre-run check**: `make data.verify` MUST pass locally; `make ci.data.verify` MUST pass on PRs that touch pipeline/db/export code.
- **Backfill policy**: Any stubs inserted by migrations MUST be replaced by real metadata ingestion before release.
>>>>>>> 94be4875

### Testing Safety

- **No Mock Datasets**: Tests code-verified or DB-derived only; no `__mocks__` folders
- **ALLOW_MOCKS_FOR_TESTS=0**: Only set to 1 inside unit tests; never in production code
- **Contract Tests**: Validate interface compliance between modules

### Report Generation Requirements

- **Automatic Execution**: Reports generated after every pipeline run via `scripts/generate_report.py`
- **Environment Loading**: All scripts automatically load `.env` files via `ensure_env_loaded()`
- **Template Validation**: Exact markdown/JSON templates; no missing sections
- **Real Data Only**: Reports contain actual pipeline data (enrichments, metrics, network stats)
- **No Trust Tests**: Manual verification required; tests insufficient for report accuracy
- **Database Integrity**: All required tables exist; column names match schemas
- **Connectivity**: No more "GEMATRIA_DSN not set" errors due to standardized environment loading

## Quick Commands

### Development Setup

```bash
# Automated bootstrap (recommended for new setups)
./scripts/bootstrap_dev.sh

# Manual setup (if bootstrap script doesn't work)
python3 -m venv .venv && source .venv/bin/activate
pip install --upgrade "psycopg[binary]" pgvector requests python-dotenv
cp env_example.txt .env  # Edit .env with your local config

# Verify environment is ready
make doctor

# Run full test suite
make test

# Run individual test categories
make test.unit          # Unit tests only
make test.integration   # Integration tests only
make test.e2e          # End-to-end tests only

# Quality checks
make lint              # Code linting
make coverage.report   # Coverage report

# Graph analysis and export
make analyze.graph     # Compute communities and centrality
make exports.graph     # Export viz-ready JSON
make exports.jsonld    # Export JSON-LD and RDF/Turtle for semantic web
make webui             # Launch React visualization (localhost:5173)

# Verify LM Studio lineup (env-only split)
make models.verify        # answerer chat ping + embeddings dim
make models.swap          # test alt answerer model
make models.params        # print runtime tuning hints
```

### WebUI Visualization

```bash
# Launch interactive graph visualization
make webui   # Opens localhost:5173 with React + Visx graph viewer

# Features:
# - Force-directed graph layout with cluster coloring
# - Node selection with detailed centrality metrics
# - Interactive zoom and pan
# - Real-time data loading from exports/graph_latest.json
# - Responsive design for large networks
```

### Pipeline Execution

```bash
# Run pipeline for specific book
python -m src.graph.graph --book Genesis

# Run with custom batch size
python -m src.graph.graph --book Genesis --batch-size 25

# Check Qwen model health
make check.qwen
```

### Database Operations

```bash
# Apply migrations (be careful with order)
psql "$GEMATRIA_DSN" -f migrations/001_initial_schema.sql
psql "$GEMATRIA_DSN" -f migrations/002_create_checkpointer.sql

# Check pipeline runs
psql "$GEMATRIA_DSN" -c "SELECT * FROM pipeline_runs ORDER BY created_at DESC LIMIT 5;"
```

### Report Generation

```bash
# Generate reports for latest run
python scripts/generate_report.py

# Generate report for specific run
python scripts/generate_report.py --run-id <run_id>
```

### Documentation Requirements (ALWAYS REQUIRED - Pre-PR)

```bash
# Documentation verification (MANDATORY before PR)
# For ANY code change: corresponding documentation must be updated or created
# - Update/create AGENTS.md files for new directories/modules
# - Update/create cursor rules for new behaviors
# - Create ADRs for schema/architecture/process/safety changes
# - Update cross-references between ADRs, rules, and docs

# Run documentation verification
./scripts/test_docs_sync_rule.sh
```

### Runbook: Postgres checkpointer

1. Apply migration:
   ```bash
   psql "$GEMATRIA_DSN" -f migrations/002_create_checkpointer.sql
   ```
2. Verify locally:
   ```bash
   export CHECKPOINTER=postgres
   export GEMATRIA_DSN=postgresql://user:pass@localhost:5432/gemantria
   make lint test.unit test.integration coverage.report
   ```
3. Expected: tests green, coverage ≥98%, checkpoint storage and retrieval works end-to-end.

### Runbook: Metrics & Logging

1. Apply migration:
   ```bash
   psql "${GEMATRIA_DSN}" -f migrations/003_metrics_logging.sql
   ```
2. Verify locally:
   ```bash
   export METRICS_ENABLED=1
   export LOG_LEVEL=INFO
   export WORKFLOW_ID=gemantria.v1
   make lint test.unit test.integration coverage.report
   ```
3. Expected: JSON logs to stdout, metrics rows in DB when enabled, pipeline unaffected by metrics failures.

### Runbook: Observability Dashboards

1. Apply migration:
   ```bash
   psql "${GEMATRIA_DSN}" -f migrations/004_metrics_views.sql
   ```
2. Verify locally:
   ```bash
   export PROM_EXPORTER_ENABLED=0  # Optional exporter disabled by default
   export PROM_EXPORTER_PORT=9108
   make lint test.unit test.integration coverage.report
   ```
3. Expected: SQL views created, queries return data when metrics exist, exporter optional.

### Runbook: LLM Integration

1. Apply migration:
   ```bash
   psql "${GEMATRIA_DSN}" -f migrations/005_ai_metadata.sql
   ```
2. Configure LM Studio:
   ```bash
   export LM_STUDIO_HOST=http://127.0.0.1:1234
   export THEOLOGY_MODEL=christian-bible-expert-v2.0-12b
   export MATH_MODEL=self-certainty-qwen3-1.7b-base-math
   export LM_STUDIO_MOCK=false  # Set to true for testing without LM Studio
   ```
3. Verify locally:
   ```bash
   make lint test.unit test.integration coverage.report
   ```
4. Expected: AI enrichment node integrates with pipeline, confidence scores stored in `ai_enrichment_log`, fallback to mock mode when LM Studio unavailable.

### Runbook: Semantic Network & Qwen Integration

1. Apply migrations:
   ```bash
   psql "${GEMATRIA_DSN}" -f migrations/007_concept_network.sql
   psql "${GEMATRIA_DSN}" -f migrations/008_add_concept_network_constraints.sql
   ```
2. Configure Qwen models:
   ```bash
   export USE_QWEN_EMBEDDINGS=true
   export QWEN_EMBEDDING_MODEL=qwen-embed
   export QWEN_RERANKER_MODEL=qwen-reranker
   export LM_STUDIO_HOST=http://127.0.0.1:1234
   ```
3. Verify locally:
   ```bash
   make lint test.unit test.integration coverage.report
   ```
4. Expected: Network aggregator generates 1024-dim embeddings, stores in `concept_network`, computes similarity relationships, and updates reports with network metrics.

### Runbook: Qwen Live Gate (No-Mocks Enforcement)

1. Apply migration:
   ```bash
   psql "${GEMATRIA_DSN}" -f migrations/010_qwen_health_log.sql
   ```
2. Configure production environment:
   ```bash
   export USE_QWEN_EMBEDDINGS=true
   export ALLOW_MOCKS_FOR_TESTS=0
   export QWEN_EMBEDDING_MODEL=text-embedding-qwen3-embedding-0.6b
   export QWEN_RERANKER_MODEL=qwen.qwen3-reranker-0.6b
   export LM_STUDIO_HOST=http://127.0.0.1:1234
   ```
3. Start LM Studio and load models:
   ```bash
   lms server start
   lms load Qwen/Qwen3-Embedding-0.6B-GGUF --identifier text-embedding-qwen3-embedding-0.6b --gpu=1.0
   lms load DevQuasar/Qwen.Qwen3-Reranker-0.6B-GGUF --identifier qwen.qwen3-reranker-0.6b --gpu=1.0
   ```
4. Preflight check:
   ```bash
   make check.qwen
   ```
5. Run pipeline (fails if models unavailable):
   ```bash
   python -m src.graph.graph --book Genesis --batch-size 10
   ```
6. Verify evidence:
   ```bash
   psql "${GEMATRIA_DSN}" -c "SELECT verified, embed_dim, lat_ms_embed FROM qwen_health_log ORDER BY id DESC LIMIT 1;"
   python scripts/generate_report.py --run-id <run_id>  # Check Qwen Live Verification section
   ```
7. Expected: Pipeline hard-fails if Qwen models unavailable; health log shows verified=true; report confirms live inference.

## Rules (summary)

- Normalize Hebrew: **NFKD → strip combining → strip maqaf/sof pasuq/punct → NFC**
- Mispar Hechrachi; finals=regular. Surface-form gematria with calc strings.
- Ketiv primary; variants recorded with `variant_type`; store span_start/end for instances.
- Batches default to 50; abort + `review.ndjson` on failure; `ALLOW_PARTIAL=1` override logs manifest.
- Default edges: shared_prime (cap k=3); optional identical_value/gcd_gt_1 behind flags.
- Layouts persisted with (algorithm, params_json, seed, version). New params → new layout id.
- Checkpointer: `CHECKPOINTER=postgres|memory` (memory default); Postgres requires `GEMATRIA_DSN`.
- LLM Integration: LM Studio with Qwen3 models; confidence scores are metadata only (never affect core gematria); `USE_QWEN_EMBEDDINGS=true` enables real semantic vectors; **no mocks in production** - pipeline hard-fails unless Qwen models live and verified.
- Semantic Network: pgvector embeddings (1024-dim, L2 normalized) with cosine similarity; strong edges ≥0.90, weak edges ≥0.75; Qwen3 inference for relationship discovery.
- GitHub operations: Use MCP server for issues/PRs/search; confirm ownership; search before creating; use Copilot for AI tasks.
- Forest Governance: Rule 025 requires `docs/forest/overview.md` regeneration before any PR; prevents drift between low-level changes and global system state.

## Documentation System

The project uses a dual documentation system for comprehensive coverage:

### README.md Files (User-Facing)

- **Purpose**: Human-readable guides, setup instructions, usage examples
- **Location**: Every directory has a README.md
- **Coverage**: Project overview, architecture, quick start, API usage
- **Audience**: Developers, users, maintainers

### AGENTS.md Files (AI Assistant Guidance)

- **Purpose**: Structured guidance for AI assistants working on code
- **Location**: Source code and tool directories
- **Coverage**: Development patterns, API contracts, testing standards, code quality requirements
- **Audience**: AI assistants, automated tooling, future maintainers

### Cross-References

- **AGENTS.md files** reference corresponding README.md files for user documentation
- **README.md files** reference AGENTS.md files for detailed development guidance
- **Both** reference ADRs for architectural decisions and SSOT for canonical schemas

### Documentation Requirements by Directory Type

| Directory Type           | README.md   | AGENTS.md       | Examples                                           |
| ------------------------ | ----------- | --------------- | -------------------------------------------------- |
| Source Code (src/\*/)    | ✅ Required | ✅ Required     | `src/core/`, `src/graph/`, `src/services/`         |
| Tools (scripts/, tests/) | ✅ Required | ✅ Required     | `scripts/`, `tests/`, `migrations/`                |
| Documentation (docs/\*/) | ✅ Required | ✅ Required     | `docs/`, `docs/ADRs/`, `docs/SSOT/`                |
| Generated Output         | ✅ Required | ❌ Not required | `reports/`, `exports/`, `data/`                    |
| Configuration            | ✅ Required | ❌ Not required | `.cursor/`, `.cursor/rules/`                       |
| Archive                  | ✅ Required | ❌ Not required | `archive/` - Legacy files and historical reference |

## How agents should use rules

### Rule System Overview

Cursor rules provide automated enforcement of project standards, code quality, and development workflows. Rules are stored in `.cursor/rules/` directory and automatically apply to relevant files based on glob patterns.

- **Global constraints** live in `.cursor/rules/000-always-apply.mdc` (always applied).
- **Path-scoped rules** auto-attach via `globs` (e.g., production safety rules for pipeline code).
- **One-off procedures** live as agent-requested rules (invoke by referencing their `description` in prompts).
- **Critical safety** enforced via rules like `011-production-safety.mdc` (Qwen Live Gate, fail-closed behavior).
- **Workflow rules** govern development processes and external service integration.

### When to Create New Cursor Rules

**Create a new rule when you encounter:**

#### **Critical Safety Issues**
- **Database Safety**: New SQL injection risks or unsafe query patterns
- **AI Model Safety**: New requirements around Qwen Live Gate or model validation
- **Production Risks**: New scenarios requiring fail-closed behavior or mock prohibitions
- **Data Integrity**: New requirements for Hebrew normalization or gematria calculation standards

#### **Recurring Development Problems**
- **Code Quality**: Common linting errors or style violations that keep happening
- **Workflow Issues**: Repeated mistakes in PR process, branch naming, or commit standards
- **Integration Problems**: Persistent issues with external services (LM Studio, databases)
- **Documentation Gaps**: Missing AGENTS.md files or incomplete documentation requirements

#### **New Project Standards**
- **Architecture Changes**: New design patterns or component structures
- **Performance Requirements**: New optimization or monitoring standards
- **Testing Standards**: New testing coverage or validation requirements
- **Security Policies**: New authentication, authorization, or data protection requirements

#### **Process Improvements**
- **Automation Opportunities**: Manual processes that can be automated or validated
- **Quality Gates**: New validation steps that should be enforced during development
- **Compliance Requirements**: New regulatory or organizational standards to enforce

### How to Create Cursor Rules

#### **1. Rule File Structure**
Create new rule files in `.cursor/rules/` following the naming convention:

```
XXX-descriptive-name.mdc
```

**Example:**
```
034-temporal-patterns-spec.mdc
035-forecasting-spec.mdc
036-temporal-visualization-spec.mdc
```

#### **2. Rule File Format**
Each rule file must follow the Markdown Cursor (`.mdc`) format:

```mdc
---
description: Brief description of the rule's purpose and scope
globs:
  - path/patterns/where/rule/applies
  - additional/patterns/as/needed
alwaysApply: true/false  # true for critical rules, false for conditional
---

# Rule XXX — Human-Readable Title
Brief explanation of what the rule enforces and why it matters.

## Enforcement Criteria
- Specific requirement 1
- Specific requirement 2
- Concrete validation steps

## Examples
### Good Example
```python
# Correct implementation
def process_data(data):
    validate_input(data)  # Proper validation
    return transform(data)
```

### Bad Example
```python
# Incorrect - violates rule
def process_data(data):
    return transform(data)  # Missing validation
```

## Rationale
Why this rule exists, what problems it prevents, and business impact.

## Related Rules
- Rule YYY: Related constraint or requirement
- Rule ZZZ: Complementary validation

## Related Documentation
- ADR-XXX: Architectural decision reference
- docs/SSOT/schema.json: Schema validation reference
```

#### **3. Rule Numbering Convention**
- **Sequential**: Next available number in the sequence (000-999)
- **Logical Grouping**: Related rules should be numbered consecutively
- **Gap Policy**: No gaps allowed - `rules_audit.py` will fail on missing numbers
- **Deprecation**: Mark deprecated rules as aliases pointing to active rules

#### **4. Glob Pattern Guidelines**
- **Specific**: Target only the files that need the rule
- **Efficient**: Avoid overly broad patterns that slow down IDE performance
- **Clear**: Use descriptive patterns that are easy to understand
- **Tested**: Verify patterns match intended files before committing

**Common glob patterns:**
```mdc
globs:
  - "src/**/*.py"           # All Python files in src/
  - "scripts/**/*.py"       # All Python files in scripts/
  - "**/AGENTS.md"          # All AGENTS.md files anywhere
  - "src/services/*.py"     # Specific service files
  - "**/*test*.py"          # Test files (anywhere, any depth)
```

#### **5. Always Apply vs. Conditional Rules**
- **`alwaysApply: true`**: Critical safety rules, global constraints, quality gates
- **`alwaysApply: false`**: Feature-specific rules, optional validations, workflow helpers

**Always apply examples:**
- Database safety rules
- Qwen Live Gate requirements
- Core documentation sync rules
- Critical production safety constraints

**Conditional examples:**
- Phase-specific validation rules
- Optional performance optimizations
- Feature-specific patterns

### Rule Categories and Examples

#### **Safety & Security Rules**
- **Database Safety** (001): SQL injection prevention, parameterized queries
- **Production Safety** (011): Qwen Live Gate, mock prohibitions
- **Infrastructure Safety** (007): Checkpointer validation, state persistence

#### **Quality Assurance Rules**
- **Code Quality**: Linting standards, formatting requirements
- **Testing**: Coverage thresholds, test organization
- **Documentation**: AGENTS.md presence, ADR requirements

#### **Domain-Specific Rules**
- **Gematria Validation** (002): Hebrew processing, calculation accuracy
- **Graph Processing** (003): Batch semantics, network construction
- **Semantic Networks** (010): Embedding standards, similarity thresholds

#### **Workflow & Process Rules**
- **PR Workflow** (004): Branch naming, commit standards
- **GitHub Operations** (005): MCP usage, issue management
- **Documentation Sync** (009): AGENTS.md updates, cross-references

### Rule Creation Workflow

#### **Step 1: Problem Identification**
- Identify the recurring issue or requirement
- Gather evidence of the problem (bug reports, code reviews, failures)
- Define the desired behavior and success criteria

#### **Step 2: Rule Design**
- Write clear, actionable enforcement criteria
- Define appropriate glob patterns for scope
- Determine if rule should always apply or be conditional
- Create examples of good and bad implementations

#### **Step 3: Implementation**
- Create the `.mdc` file with proper formatting
- Test the rule against existing code to verify it works
- Ensure rule numbering doesn't create gaps
- Update documentation references

#### **Step 4: Documentation Integration**
- Add rule to AGENTS.md rules table (auto-updated by `rules_audit.py`)
- Create or update relevant ADR if architectural
- Update related AGENTS.md files with rule references
- Add to verification matrix if needed

#### **Step 5: Testing & Validation**
- Run `rules_audit.py` to ensure numbering integrity
- Run `rules_guard.py` to verify documentation sync
- Test rule application in Cursor IDE
- Verify CI/CD pipeline still passes

### Rule Maintenance

#### **Regular Review**
- Review rule effectiveness quarterly
- Update rules as project standards evolve
- Remove or deprecate rules that are no longer relevant
- Consolidate overlapping or redundant rules

#### **Performance Monitoring**
- Monitor IDE performance impact of rules
- Optimize glob patterns for efficiency
- Balance rule strictness with developer productivity
- Ensure rules provide value without being overly restrictive

#### **Documentation Updates**
- Keep rule descriptions current and accurate
- Update examples as code patterns change
- Maintain cross-references between rules, ADRs, and docs
- Ensure rules remain discoverable and understandable

### Integration with Development Workflow

- **IDE Integration**: Rules provide real-time feedback during editing
- **Pre-commit Hooks**: `rules_audit.py` and `rules_guard.py` validate rules
- **CI/CD Pipeline**: Automated rule validation in GitHub Actions
- **Documentation Sync**: Rules automatically inventoried in AGENTS.md and MASTER_PLAN.md

#> **Phase-8 consolidation:** Rule 034 is the single active temporal suite; Rules 035/036 are deprecated pointers.

## Rule System Governance

- **Change Policy**: Rule changes require ADR for significant behavioral changes
- **Deprecation Policy**: Deprecated rules clearly marked with replacement references
- **Audit Trail**: All rule changes tracked in git history
- **Team Consensus**: Major rule changes discussed and approved by team

<!-- RULES_INVENTORY_START -->
| # | Title |
|---:|-------|
| 000 | # --- |
| 001 | # --- |
| 002 | # --- |
| 003 | # --- |
| 004 | # --- |
| 005 | # --- |
| 006 | # --- |
| 007 | # --- |
| 008 | # --- |
| 009 | # --- |
| 010 | # --- |
| 011 | # --- |
| 012 | # --- |
| 013 | # --- |
| 014 | # --- |
| 015 | # --- |
| 016 | # --- |
| 017 | # --- |
| 018 | # --- |
| 019 | # --- |
| 020 | # --- |
| 021 | # --- |
| 022 | # --- |
| 023 | # --- |
| 024 | # --- |
| 025 | # --- |
| 026 | # --- |
| 027 | # --- |
| 028 | # --- |
| 029 | # --- |
| 030 | # --- |
| 031 | # --- |
| 032 | # --- |
| 033 | # --- |
| 034 | # --- |
| 035 | # --- |
| 036 | # --- |
<<<<<<< HEAD
=======
| 037 | # --- |
>>>>>>> 94be4875
<!-- RULES_INVENTORY_END -->

# test doc update<|MERGE_RESOLUTION|>--- conflicted
+++ resolved
@@ -242,14 +242,10 @@
 - **Phase 8 Sources**: `v_concept_occurrences(book, concept_id, chapter, count)` feeds temporal patterns and forecasts.
 - **Parameterized SQL Only**: No f-strings in DB operations; banned `%s` parameterization required
 - **Connection Pooling**: Configured for performance and safety
-<<<<<<< HEAD
-- **Data Persistence Completeness (Rule 037)**: `make data.verify` MUST pass locally; `make ci.data.verify` MUST pass in CI for PRs touching pipeline/db/export code.
-=======
 
 - **Completeness Gate (Rule 037)**: `concepts`, `concept_network`, `concept_relations` MUST exist and be populated prior to exports/reranking.
 - **Pre-run check**: `make data.verify` MUST pass locally; `make ci.data.verify` MUST pass on PRs that touch pipeline/db/export code.
 - **Backfill policy**: Any stubs inserted by migrations MUST be replaced by real metadata ingestion before release.
->>>>>>> 94be4875
 
 ### Testing Safety
 
@@ -804,10 +800,7 @@
 | 034 | # --- |
 | 035 | # --- |
 | 036 | # --- |
-<<<<<<< HEAD
-=======
 | 037 | # --- |
->>>>>>> 94be4875
 <!-- RULES_INVENTORY_END -->
 
 # test doc update