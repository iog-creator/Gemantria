--- conflicted
+++ resolved
@@ -344,11 +344,7 @@
 
 Cursor MUST read and execute tasks in `NEXT_STEPS.md` on the current branch. After completion: check all boxes, paste acceptance tails under "Evidence tails," and set Status to Done. GPT-5 updates `NEXT_STEPS.md` to provide subsequent tasks. This file is authoritative for per-PR work sequencing.
 
-<<<<<<< HEAD
-CI requires: rules.numbering.check, data gate (Rule 037), exports gate (Rule 038), share drift check, and NEXT_STEPS completion. Workflow includes psycopg installation and DSN secret validation.
-=======
 CI requires: rules.numbering.check, data gate (Rule 037), exports gate (Rule 038), share drift check, and NEXT_STEPS completion.
->>>>>>> 077f77f3
 
 ### Report Generation
 
