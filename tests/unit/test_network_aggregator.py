--- conflicted
+++ resolved
@@ -182,7 +182,7 @@
 
     def test_vector_normalization(self):
         """Test that vectors are properly L2 normalized."""
-        import math
+        import math  # noqa: E402
 
         # Test with a non-normalized vector
         vec = [3.0, 4.0]  # Should normalize to [0.6, 0.8]
@@ -273,7 +273,7 @@
     def test_edge_classification_strong(self):
         """Test edge classification for strong relationships (≥0.90)."""
         # Import the constants
-        import os
+        import os  # noqa: E402
 
         os.environ["EDGE_STRONG"] = "0.90"
 
@@ -281,22 +281,12 @@
         self.assertGreaterEqual(edge_strength, 0.90)
 
         # Should be classified as strong
-<<<<<<< HEAD
-        relation_type = (
-            "strong"
-            if edge_strength >= 0.90
-            else "weak"
-            if edge_strength >= 0.75
-            else None
-        )
-=======
         relation_type = "strong" if edge_strength >= 0.90 else "weak" if edge_strength >= 0.75 else None
->>>>>>> 77663b53
         self.assertEqual(relation_type, "strong")
 
     def test_edge_classification_weak(self):
         """Test edge classification for weak relationships (≥0.75, <0.90)."""
-        import os
+        import os  # noqa: E402
 
         os.environ["EDGE_STRONG"] = "0.90"
         os.environ["EDGE_WEAK"] = "0.75"
@@ -316,7 +306,7 @@
 
     def test_edge_classification_filtered(self):
         """Test edge classification for filtered relationships (<0.75)."""
-        import os
+        import os  # noqa: E402
 
         os.environ["EDGE_WEAK"] = "0.75"
 
@@ -338,7 +328,7 @@
 
     def test_logprob_score_calculation(self):
         """Test score calculation from log probabilities using sigmoid."""
-        import math
+        import math  # noqa: E402
 
         # Mock logprobs data
         logprobs = {
