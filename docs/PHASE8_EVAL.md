# Phase-8 Eval (Local Manifest → Report)

Local-only evaluation flow. No CI gates or `make go` changes.

## Usage
1. Edit tasks in `eval/manifest.yml`
2. Run:
   ```bash
   make eval.report
```

3. Artifacts:

   * `share/eval/report.json`
   * `share/eval/report.md`

### Temporal history (local-only)
Run:
```bash
make eval.history
```

Artifacts:

* `share/eval/history.json` — per-export metrics + summary
* `share/eval/history.md` — human-readable trend table and OK badge

Notes:

* Files matched: `exports/graph_*.json`
* Sorting prefers timestamp in filename; minimal fallback
* Checks: nonzero nodes/edges, strength fraction in [0.30, 0.95] ≥ 0.70, embedding_dim==1024 when present

### Schema validation (local-only)
`eval.report` now supports a `json_schema` task kind using a repo-local schema:
- Schema path: `docs/SSOT/schemas/graph_export.schema.json`
- Local dependency: `pip install jsonschema`
- Run: `make eval.report` — the task key `exports_schema_validate_latest` must be ✅

### Per-run delta (local-only)
Run:
```bash
make eval.delta
```

Artifacts:

* `share/eval/delta.json` — added/removed nodes/edges + strength stats
* `share/eval/delta.md` — human-readable summary
  Policy (initial): **no removals** (nodes/edges) for an ✅ badge. Tolerances can be relaxed in a future PR.

### Thresholds (local-only)
Centralized in `eval/thresholds.yml`. The eval engine substitutes `${thresholds:...}` in `eval/manifest.yml` before running.
Examples:
- `${thresholds:strength.min}` / `${thresholds:strength.max}` / `${thresholds:strength.min_frac}`
- `${thresholds:embedding.dim_if_present}`
- `${thresholds:shape.nodes.min}` / `${thresholds:shape.edges.max}`

### Shape smoke
Task kind `json_shape` verifies node/edge counts within bounds. See task `exports_shape_smoke_latest`.

### Eval index
Run:
```bash
make eval.index
```

Artifact: `share/eval/index.md` — quick links/badges for `report.md`, `history.md`, `delta.md`.

### ID-type audit (local-only)
Task kind `id_type_audit` enforces ID type policy for nodes. Thresholds under `id_audit.*`.
See `exports_id_type_audit_latest`.

### ID stability (local-only)
Run:
```bash
make eval.idstability
```

Artifacts:

* `share/eval/id_stability.json` — Jaccard similarity and add/remove counts
* `share/eval/id_stability.md` — summary with badge
  Thresholds in `eval/thresholds.yml` under `id_stability.*`.

### Exports catalog (local-only)
Run:
```bash
make eval.catalog
```

Artifact:

* `share/eval/exports_catalog.md` — size + node/edge counts for every `exports/graph_*.json`.

### One-shot reproducer (local-only)

Run:

```bash
bash scripts/eval/repro_local.sh
```

Runs: report → history → delta → idstability → index → catalog (local-only).

### Referential integrity (local-only)
Task kind `ref_integrity` checks that edges reference existing node ids, and enforces limits on self-loops and duplicates.
Thresholds come from `eval/thresholds.yml` (integrity.*). See task `exports_ref_integrity_latest`.

## Notes

* Deterministic and fast; suited for PR evidence.
* Do **not** wire into CI until stabilized.
* Governance: 037/038 unchanged; share drift remains read-only in CI.

### Provenance (local-only)
Run:
```bash
make eval.provenance
```

Artifacts:

* `share/eval/provenance.json` — git SHA, manifest/thresholds versions, latest export info
* `share/eval/provenance.md` — human-readable summary

### Checksums (local-only)

Run:

```bash
make eval.checksums
```

Artifact:

* `share/eval/checksums.csv` — sha256 + size for each `exports/graph_*.json`

> After generating, re-run `make eval.index` to add badges for these artifacts.

### Anomalies (local-only)
Run:
```bash
make eval.anomalies
```

Artifact:

* `share/eval/anomalies.md` — consolidated red flags from report/history/delta/id_stability.

### Run log (local-only)

Run:

```bash
make eval.runlog
```

Artifact:

* `share/eval/run_log.jsonl` — append-only JSONL; each line captures provenance + results snapshot.

### Sanitized export (local-only)
Run:
```bash
make data.sanitize
make eval.report.sanitized
```

Artifacts:

* `exports/graph_sanitized.json` and time-stamped `exports/graph_sanitized_*.json`
* `share/eval/report_for_graph_sanitized.json` — manifest report applied to sanitized file

### Integrity diagnostics (local-only)

Run:

```bash
make diag.integrity
```

Artifact:

* `share/eval/integrity_diag.md` — count + examples of missing endpoints in the canonical latest export.

### Profiles (local-only)
Overlays in `eval/profiles/<name>.yml` merge onto `eval/thresholds.yml`.
Run:
```bash
make eval.profile.strict
make eval.profile.dev
```

### Whitelist (local-only)

Add problematic IDs (one per line) to `eval/id_whitelist.txt`. Integrity and ID-type audits will ignore those IDs when configured via manifest args.

### Repair plan (local-only)

```bash
make eval.repairplan
```

Artifacts:

* `share/eval/repair_plan.json` — proposed stub nodes to fix missing endpoints
* `share/eval/repair_plan.md` — human-readable summary

### Repaired export (local-only)
Run:
```bash
make eval.repairplan
make repair.apply
make eval.report.repaired
```

Artifacts:

* `exports/graph_repaired.json` and time-stamped `exports/graph_repaired_*.json`
* `share/eval/report_for_graph_repaired.json` — manifest report applied to repaired file

### Policy delta (local-only)

Run:

```bash
make eval.policydiff
```

Artifact:

* `share/eval/policy_diff.md` — pass/fail summary for strict vs dev

### Config snapshots (local-only)

Create frozen copies of configuration used for evaluation:

```bash
make eval.snapshot
```

Artifacts:

* `share/eval/snapshot/manifest.snapshot.yml` — exact manifest used
* `share/eval/snapshot/thresholds.snapshot.yml` — resolved thresholds
* `share/eval/snapshot/provenance.snapshot.json` — git SHA, timestamp, tool versions

### HTML dashboard (local-only)

Generate browsable HTML dashboard with artifact links and pass/fail badges:

```bash
make eval.html
```

Artifact:

* `share/eval/index.html` — lightweight dashboard linking to all artifacts with status badges

### Bundle for handoff (local-only)

Create distributable tar.gz bundle with all evaluation artifacts:

```bash
make eval.bundle
```

Artifact:

* `share/eval/bundles/eval_bundle_<ts>.tar.gz` — includes:
  * `share/eval/*` (all artifacts)
  * `exports/graph_{latest,sanitized,repaired}.json` (if present)
  * `eval/manifest.yml`, `eval/thresholds.yml`
  * `share/eval/snapshot/*` (snapshot files)

### Strict preflight gate (local-only)

Quality gate that enforces zero failures under strict profile:

```bash
make eval.gate.strict
```

Returns:
* `0` (success) — no failures detected
* `1` (failure) — failures detected in strict profile
* Override with `ALLOW_FAIL=1` environment variable

### Remediation workflow (local-only)

Automated analysis and fixing of evaluation failures:

```bash
# Step 1: Run evaluation to identify issues
make eval.report

# Step 2: Generate remediation plan with specific fix suggestions
make eval.remediation

# Step 3: Apply automated fixes (optional, skips if SKIP_AUTO_FIXES=1)
make eval.apply.remediation
```

#### Remediation plan generation

Run:
```bash
make eval.remediation
```

Artifacts:
* `share/eval/remediation_plan.json` — structured remediation data
* `share/eval/remediation_plan.md` — human-readable plan with suggested actions

The plan analyzes failed evaluation tasks and provides:
- **Issue categorization** (data_integrity, data_quality, data_distribution, etc.)
- **Severity levels** (high, medium, low)
- **Specific fix suggestions** for each failure type
- **Automated fix availability** indicators
- **Effort estimates** for manual interventions

#### Automated fix application

Run:
```bash
make eval.apply.remediation
```

Features:
* **Safe execution** — only applies fixes marked as automated
* **Timeout protection** — 5-minute timeout per fix
* **Validation** — re-runs evaluation after fixes to measure improvement
* **Detailed logging** — tracks all attempted fixes and outcomes
* **Preview mode** — set `SKIP_AUTO_FIXES=1` to analyze without applying

Artifact:
* `share/eval/remediation_applied.json` — execution log with success/failure details

**Current automated fixes:**
- Pipeline regeneration (`make go`) for missing files
- Future: Additional automated fixes as they're identified and validated

### Badges (local-only)
Run:
```bash
make eval.badges
```

Artifacts:

* `share/eval/badges/report_status.svg`
* `share/eval/badges/strict_gate.svg`

### Release notes (local-only)

Run:

```bash
make eval.release_notes
```

Artifact:

* `share/eval/release_notes.md` — curated summary from report/history/delta/id-stability/provenance/policy_diff.

### Package (local-only)

Run:

```bash
make eval.package
```

Runs: snapshot → html → bundle → badges → release_notes → bundle.all → release_manifest → verify.integrity, then prints `[eval.package] OK`.

### Manifest viewer
Dashboard now renders `release_manifest.json` inline (summary + first 200 artifacts). Works offline.

### Download-all bundle
```bash
make eval.bundle.all
```
Outputs a deterministic tar.gz under `share/eval/bundles/`.

### Integrity verification
```bash
make eval.verify.integrity
```
Writes `share/eval/integrity_report.txt`, exits nonzero on mismatches.

### HTML badges embed
Badges now render inside `share/eval/index.html` when present (no external hosting required).

### Strict package (local-only)
Run:
```bash
make eval.package.strict           # fails if strict has FAILs
ALLOW_FAIL=1 make eval.package.strict  # continues despite strict failures
```

### Release manifest (local-only)

Run:

```bash
make eval.release_manifest
```

Artifact:

* `share/eval/release_manifest.json` — path, size, sha256 for all packaged artifacts.

### Convenience
```bash
make eval.open
```
Opens the offline dashboard.

### Governance
When `share/eval/release_manifest.json` is present, `make ops.verify` now runs integrity verification as part of the ops gate.

### Centrality & Edge Strength
- `make eval.graph.centrality` writes `share/eval/centrality.json` with degree/betweenness/eigenvector.
- `make eval.graph.rerank_blend` fills missing rerank and computes `edge_strength = 0.5*cos + 0.5*rerank` with classes {strong, weak, other}.
- `make eval.package` runs both and updates dashboard + manifest.

### Rerank provider & cache
- Configure (optional) LM Studio provider:
  - `export RERANK_PROVIDER=lmstudio`
  - `export LMSTUDIO_RERANK_URL=http://127.0.0.1:1234/v1/rerank`
  - `export LMSTUDIO_RERANK_MODEL=qwen2.5-rerank`
- Cache lives in `.cache/rerank/` to ensure reproducibility. Safe to delete; it will repopulate.

### Schema verification
```bash
make eval.schema.verify
```
Validates `graph_latest.json`, `centrality.json`, `release_manifest.json` via JSON Schema. Runs automatically inside `eval.package`.

### CSV & Delta
- `make eval.graph.tables` → `share/eval/nodes.csv`, `share/eval/edges.csv`
- `make eval.graph.delta`  → `share/eval/delta.json` and `share/eval/badges/edges_delta.svg`
- Dashboard shows an optional Delta summary. If badge loop is enabled, all `badges/*.svg` display automatically.

### Snapshot & Provenance
- `make eval.snapshot.rotate` writes `graph_prev.json` from the current `graph_latest.json`.
- `make eval.provenance` writes `provenance.json` (git describe, counts, hashes).
- `make eval.package` includes both; dashboard shows a Provenance pane.
- `make ops.verify` now fails if required artifacts (graph, centrality, manifest, provenance) are missing.

### Quality & Summary
- Configure thresholds (optional):
  - `Q_MAX_MISSING_RERANK_PCT` (default 0)
  - `Q_MIN_STRONG_OR_WEAK` (default 1)
  - `Q_REQUIRE_NONZERO_EIG` (default 1)
- Run:
```bash
make eval.quality.check
make eval.summary
```
- Outputs: `share/eval/quality_report.txt`, `share/eval/summary.md`, `share/eval/summary.json`
<<<<<<< HEAD
- `eval.package` runs both and shows the result on the dashboard.
=======
- `eval.package` runs both and shows the result on the dashboard.

### Edge thresholds, badge, and calibration (MANDATORY)
- Env knobs (defaults): `EDGE_BLEND_WEIGHT=0.5`, `EDGE_STRONG_THRESH=0.90`, `EDGE_WEAK_THRESH=0.75`
- Generate suggestions:
```bash
make eval.graph.calibrate
cat share/eval/calibration_suggest.json
```
- Override for a run:
```bash
EDGE_STRONG_THRESH=0.80 EDGE_WEAK_THRESH=0.65 make eval.package
```
- The QUALITY badge is generated at `share/eval/badges/quality.svg` and is **required** by `ops.verify`.
>>>>>>> 020fe921
<|MERGE_RESOLUTION|>--- conflicted
+++ resolved
@@ -460,9 +460,6 @@
 make eval.summary
 ```
 - Outputs: `share/eval/quality_report.txt`, `share/eval/summary.md`, `share/eval/summary.json`
-<<<<<<< HEAD
-- `eval.package` runs both and shows the result on the dashboard.
-=======
 - `eval.package` runs both and shows the result on the dashboard.
 
 ### Edge thresholds, badge, and calibration (MANDATORY)
@@ -476,5 +473,4 @@
 ```bash
 EDGE_STRONG_THRESH=0.80 EDGE_WEAK_THRESH=0.65 make eval.package
 ```
-- The QUALITY badge is generated at `share/eval/badges/quality.svg` and is **required** by `ops.verify`.
->>>>>>> 020fe921
+- The QUALITY badge is generated at `share/eval/badges/quality.svg` and is **required** by `ops.verify`.