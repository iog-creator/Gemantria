--- conflicted
+++ resolved
@@ -473,36 +473,4 @@
 ```bash
 EDGE_STRONG_THRESH=0.80 EDGE_WEAK_THRESH=0.65 make eval.package
 ```
-<<<<<<< HEAD
-- The QUALITY badge is generated at `share/eval/badges/quality.svg` and is **required** by `ops.verify`.
-
-### Advanced calibration & trend (MANDATORY)
-- Run:
-```bash
-make eval.package
-```
-- Outputs:
-  - `share/eval/calibration_adv.json` — data-driven W/thresholds (2-threshold Otsu-like objective)
-  - `share/eval/quality_history.jsonl` — pass/fail history
-  - `share/eval/badges/quality_trend.svg` — sparkline badge (last 30 runs)
-- Dashboard shows **Calibration & Trend** section with suggested env values and the trend sparkline.
-- `ops.verify` requires these artifacts.
-
-### Edge audit & anomalies (MANDATORY)
-- Build:
-```bash
-make eval.edge.audit
-make eval.edge.anomalies
-```
-- Outputs:
-  - `edge_audit.csv`, `edge_audit.json`
-  - `anomalies.json` and badge `badges/anomalies.svg`
-- Env knobs for anomaly detection:
-  - `ANOM_COS_RERANK_GAP` (default 0.40)
-  - `ANOM_LOW_STRONG` (default 0.85)
-  - `ANOM_HI_OTHER` (default 0.70)
-- Dashboard shows anomaly count and examples.
-- `ops.verify` requires all of the above.
-=======
-- The QUALITY badge is generated at `share/eval/badges/quality.svg` and is **required** by `ops.verify`.
->>>>>>> 020fe921
+- The QUALITY badge is generated at `share/eval/badges/quality.svg` and is **required** by `ops.verify`.