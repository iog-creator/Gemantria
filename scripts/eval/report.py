--- conflicted
+++ resolved
@@ -1,80 +1,16 @@
 #!/usr/bin/env python3
-<<<<<<< HEAD
-import fnmatch
-=======
 import glob
->>>>>>> e4e777ff
 import json
-import math
 import pathlib
 import re
 import sys
 import time
 from typing import Any
 
-<<<<<<< HEAD
-try:
-    import yaml  # type: ignore
-except Exception:
-    yaml = None
-
-# ---------- Thresholds substitution ----------
-_THRESHOLDS_CACHE: dict[str, Any] | None = None
-_THRESH_RE = re.compile(r"^\$\{thresholds:([A-Za-z0-9_.-]+)\}$")
-
-
-def _load_thresholds() -> dict[str, Any]:
-    global _THRESHOLDS_CACHE
-    if _THRESHOLDS_CACHE is not None:
-        return _THRESHOLDS_CACHE
-    p = ROOT / "eval" / "thresholds.yml"
-    data: dict[str, Any] = {}
-    if p.exists() and yaml is not None:
-        data = yaml.safe_load(p.read_text(encoding="utf-8")) or {}
-    _THRESHOLDS_CACHE = data
-    return data
-
-
-def _th_get(path: str, default: Any = None) -> Any:
-    cur: Any = _load_thresholds()
-    for part in path.split("."):
-        if not isinstance(cur, dict) or part not in cur:
-            return default
-        cur = cur[part]
-    return cur
-
-
-def _subst_thresholds(value: Any) -> Any:
-    """Recursively substitute ${thresholds:...} placeholders in task args."""
-    if isinstance(value, str):
-        m = _THRESH_RE.match(value)
-        if m:
-            v = _th_get(m.group(1))
-            return v if v is not None else value
-        return value
-    if isinstance(value, dict):
-        return {k: _subst_thresholds(v) for k, v in value.items()}
-    if isinstance(value, list):
-        return [_subst_thresholds(v) for v in value]
-    return value
-
-
-def _prepare_args(raw: dict[str, Any]) -> dict[str, Any]:
-    return _subst_thresholds(raw)  # type: ignore[no-any-return]
-
-
-ROOT = pathlib.Path(__file__).resolve().parents[2]
-import os
-MANIFEST_YML = ROOT / "eval" / "manifest.yml"
-MANIFEST_JSON = ROOT / "eval" / "manifest.json"
-DEFAULT_OUTDIR = ROOT / "share" / "eval"
-OUTDIR = (ROOT / os.environ.get("EVAL_OUTDIR")) if os.environ.get("EVAL_OUTDIR") else DEFAULT_OUTDIR
-=======
 ROOT = pathlib.Path(__file__).resolve().parents[2]
 MANIFEST = ROOT / "eval" / "manifest.yml"
 THRESHOLDS = ROOT / "eval" / "thresholds.yml"
 OUTDIR = ROOT / "share" / "eval"
->>>>>>> e4e777ff
 JSON_OUT = OUTDIR / "report.json"
 MD_OUT = OUTDIR / "report.md"
 
@@ -168,312 +104,6 @@
     return {"status": "OK" if not misses else "FAIL", "misses": misses}
 
 
-<<<<<<< HEAD
-def task_ref_integrity(args: dict[str, Any]) -> dict[str, Any]:
-    """Check reference integrity of exported graph data."""
-    graph_file = ROOT / args.get("graph_file", "exports/graph_latest.json")
-    if not graph_file.exists():
-        return {"status": "FAIL", "error": f"graph file not found: {graph_file}"}
-
-    try:
-        with open(graph_file, encoding="utf-8") as f:
-            data = json.load(f)
-    except Exception as exc:
-        return {"status": "FAIL", "error": f"failed to parse graph JSON: {exc}"}
-
-    nodes = data.get("nodes", [])
-    edges = data.get("edges", [])
-
-    # Check for self-loops
-    self_loops = [e for e in edges if e.get("source") == e.get("target")]
-    max_self_loops = args.get("max_self_loops", 0)
-    if len(self_loops) > max_self_loops:
-        return {
-            "status": "FAIL",
-            "error": f"too many self-loops: {len(self_loops)} > {max_self_loops}",
-            "self_loops": len(self_loops),
-        }
-
-    # Check for duplicate edges
-    edge_keys = [(e.get("source"), e.get("target")) for e in edges]
-    unique_edges = set(edge_keys)
-    duplicates = len(edge_keys) - len(unique_edges)
-    max_duplicates = args.get("max_duplicate_edges", 0)
-    if duplicates > max_duplicates:
-        return {
-            "status": "FAIL",
-            "error": f"too many duplicate edges: {duplicates} > {max_duplicates}",
-            "duplicate_edges": duplicates,
-        }
-
-    # Check concept coverage (concepts with relations)
-    node_ids = {n.get("id") for n in nodes}
-    connected_ids = set()
-    for e in edges:
-        connected_ids.add(e.get("source"))
-        connected_ids.add(e.get("target"))
-
-    orphaned = len(node_ids - connected_ids)
-    max_orphaned = args.get("max_orphaned_concepts", 50)
-    if orphaned > max_orphaned:
-        return {
-            "status": "FAIL",
-            "error": f"too many orphaned concepts: {orphaned} > {max_orphaned}",
-            "orphaned_concepts": orphaned,
-        }
-
-    # Check minimum coverage
-    coverage = len(connected_ids) / len(node_ids) if node_ids else 0
-    min_coverage = args.get("min_concept_coverage", 0.95)
-    if coverage < min_coverage:
-        return {
-            "status": "FAIL",
-            "error": f"concept coverage too low: {coverage:.3f} < {min_coverage}",
-            "coverage": coverage,
-        }
-
-    return {
-        "status": "OK",
-        "nodes": len(nodes),
-        "edges": len(edges),
-        "self_loops": len(self_loops),
-        "duplicate_edges": duplicates,
-        "orphaned_concepts": orphaned,
-        "coverage": coverage,
-    }
-
-
-def task_json_schema(args: dict[str, Any]) -> dict[str, Any]:
-    """
-    Lightweight, built-in graph export validator (no external deps).
-    Validates a subset of the schema used by docs/SSOT/schemas/graph_export.schema.json:
-      - top-level object has 'nodes' (array) and 'edges' (array)
-      - node: {'id': str|int, ...}
-      - edge: {'source': str|int, 'target': str|int, optional 'strength'/'rerank' in [0,1]}
-    """
-    def _is_id(v: Any) -> bool:
-        return isinstance(v, (str, int))
-
-    def _in_01(v: Any) -> bool:
-        return isinstance(v, (int, float)) and 0.0 <= float(v) <= 1.0
-
-    file = ROOT / args.get("file", "")
-    schema_path = ROOT / args.get("schema", "")  # not parsed; presence only
-    if not file.exists():
-        return {"status": "FAIL", "error": f"no such file: {file}"}
-    if not schema_path.exists():
-        return {"status": "FAIL", "error": f"no such schema: {schema_path}"}
-
-    try:
-        with open(file, encoding="utf-8") as f:
-            doc = json.load(f)
-    except Exception as e:
-        return {"status": "FAIL", "error": f"json parse error: {e}"}
-
-    if not isinstance(doc, dict):
-        return {"status": "FAIL", "error": "top-level must be object"}
-    nodes = doc.get("nodes")
-    edges = doc.get("edges")
-    if not isinstance(nodes, list) or not isinstance(edges, list):
-        return {"status": "FAIL", "error": "'nodes' and 'edges' must be arrays"}
-
-    node_errs = []
-    for i, n in enumerate(nodes):
-        if not isinstance(n, dict):
-            node_errs.append(f"nodes[{i}] not object")
-            continue
-        if "id" not in n or not _is_id(n["id"]):
-            node_errs.append(f"nodes[{i}].id missing or invalid")
-
-    edge_errs = []
-    for i, e in enumerate(edges):
-        if not isinstance(e, dict):
-            edge_errs.append(f"edges[{i}] not object")
-            continue
-        if not _is_id(e.get("source")) or not _is_id(e.get("target")):
-            edge_errs.append(f"edges[{i}].source/target invalid")
-        if "strength" in e and not _in_01(e["strength"]):
-            edge_errs.append(f"edges[{i}].strength out of [0,1]")
-        if "rerank" in e and not _in_01(e["rerank"]):
-            edge_errs.append(f"edges[{i}].rerank out of [0,1]")
-
-    errs = node_errs + edge_errs
-    return {"status": "OK"} if not errs else {"status": "FAIL", "errors": errs}
-
-
-def task_json_shape(args: dict[str, Any]) -> dict[str, Any]:
-    """Validate JSON file structure/shape against expected patterns."""
-    file_path = ROOT / args["file"]
-    expected_keys = set(args.get("required_keys", []))
-    expected_types = args.get("key_types", {})
-
-    if not file_path.exists():
-        return {"status": "FAIL", "error": f"file not found: {file_path}"}
-
-    try:
-        with open(file_path, encoding="utf-8") as f:
-            data = json.load(f)
-    except Exception as e:
-        return {"status": "FAIL", "error": f"failed to parse JSON: {e}"}
-
-    if not isinstance(data, dict):
-        return {"status": "FAIL", "error": "expected top-level object"}
-
-    # Check required keys
-    missing_keys = expected_keys - set(data.keys())
-    if missing_keys:
-        return {"status": "FAIL", "error": f"missing required keys: {missing_keys}"}
-
-    # Check key types
-    type_errors = []
-    for key, expected_type in expected_types.items():
-        if key in data:
-            actual_value = data[key]
-            if expected_type == "array" and not isinstance(actual_value, list):
-                type_errors.append(f"{key}: expected array, got {type(actual_value).__name__}")
-            elif expected_type == "object" and not isinstance(actual_value, dict):
-                type_errors.append(f"{key}: expected object, got {type(actual_value).__name__}")
-            elif expected_type == "number" and not isinstance(actual_value, (int, float)):
-                type_errors.append(f"{key}: expected number, got {type(actual_value).__name__}")
-            elif expected_type == "string" and not isinstance(actual_value, str):
-                type_errors.append(f"{key}: expected string, got {type(actual_value).__name__}")
-
-    if type_errors:
-        return {"status": "FAIL", "error": f"type validation errors: {type_errors}"}
-
-    return {
-        "status": "OK",
-        "keys_found": len(data),
-        "required_keys_present": len(expected_keys),
-        "type_checks_passed": len(expected_types)
-    }
-
-
-def task_file_glob(args: dict[str, Any]) -> dict[str, Any]:
-    """Ensure globs match at least one file, report missing patterns deterministically."""
-    globs = args.get("globs", [])
-    if not isinstance(globs, list) or not globs:
-        return {"status": "FAIL", "error": "file_glob.globs must be a non-empty list"}
-
-    matched: dict[str, list[str]] = {}
-    missing: list[str] = []
-
-    for pat in globs:
-        found = []
-        for p in ROOT.rglob("*"):
-            if p.is_file():
-                rel = str(p.relative_to(ROOT))
-                if fnmatch.fnmatch(rel, pat):
-                    found.append(rel)
-        if found:
-            matched[pat] = sorted(found)
-        else:
-            missing.append(pat)
-
-    if missing:
-        return {"status": "FAIL", "error": f"no files matched: {missing}", "matched": matched}
-    return {"status": "OK", "matched": matched}
-
-
-def _json_query_all(obj: Any, path: str) -> list[Any]:
-    """
-    Simple path evaluator to support patterns like:
-      - "edges[*].strength"
-      - "nodes[*].embedding_dim"
-    Supports dotted keys and single-level '[*]' list expansion.
-    """
-    parts = path.split(".")
-    cur: list[Any] = [obj]
-    for part in parts:
-        nxt: list[Any] = []
-        if part.endswith("[*]"):
-            key = part[:-3]
-            for x in cur:
-                if isinstance(x, dict) and key in x and isinstance(x[key], list):
-                    nxt.extend(x[key])
-        else:
-            for x in cur:
-                if isinstance(x, dict) and part in x:
-                    nxt.append(x[part])
-        cur = nxt
-        if not cur:
-            break
-    # Flatten one level if still nested lists from '[*]'
-    flat: list[Any] = []
-    for v in cur:
-        if isinstance(v, list):
-            flat.extend(v)
-        else:
-            flat.append(v)
-    return flat
-
-
-def _op_frac_in_range(vals: list[Any], min_v: float, max_v: float, min_frac: float) -> tuple[bool, dict[str, Any]]:
-    nums = [float(v) for v in vals if isinstance(v, (int, float))]
-    if not nums:
-        return False, {"reason": "no numeric values", "count": 0}
-    within = [x for x in nums if min_v <= x <= max_v]
-    frac = len(within) / len(nums)
-    ok = frac >= min_frac
-    return ok, {"count": len(nums), "within": len(within), "fraction": frac}
-
-
-def _op_if_present_eq_all(vals: list[Any], value: Any) -> tuple[bool, dict[str, Any]]:
-    present = [v for v in vals if v is not None]
-    if not present:
-        return True, {"present": 0, "note": "no values present → PASS"}
-    all_eq = all(v == value for v in present)
-    return all_eq, {"present": len(present), "expected": value}
-
-
-def task_json_assert(args: dict[str, Any]) -> dict[str, Any]:
-    """Validate JSON structure with various assertion operations."""
-    p = args.get("file")
-    if not p:
-        return {"status": "FAIL", "error": "json_assert.file is required"}
-
-    file_path = ROOT / p
-    if not file_path.exists():
-        return {"status": "FAIL", "error": f"file not found: {p}"}
-
-    try:
-        data = json.loads(file_path.read_text(encoding="utf-8"))
-    except Exception as e:
-        return {"status": "FAIL", "error": f"json parse error: {e}"}
-
-    asserts = args.get("asserts", [])
-    if not isinstance(asserts, list) or not asserts:
-        return {"status": "FAIL", "error": "json_assert.asserts must be a non-empty list"}
-
-    results: list[dict[str, Any]] = []
-    all_ok = True
-
-    for a in asserts:
-        name = a.get("name", "(unnamed)")
-        path = a.get("path")
-        op = a.get("op")
-        vals = _json_query_all(data, path) if path else []
-
-        ok = False
-        detail: dict[str, Any] = {"path": path, "op": op}
-
-        if op == "frac_in_range":
-            min_v = float(a.get("min", float("-inf")))
-            max_v = float(a.get("max", float("inf")))
-            min_frac = float(a.get("min_frac", 1.0))
-            ok, extra = _op_frac_in_range(vals, min_v, max_v, min_frac)
-            detail.update(extra)
-        elif op == "if_present_eq_all":
-            ok, extra = _op_if_present_eq_all(vals, a.get("value"))
-            detail.update(extra)
-        else:
-            detail["error"] = f"unknown op: {op}"
-
-        results.append({"name": name, "ok": ok, "detail": detail})
-        all_ok = all_ok and ok
-
-    return {"status": "OK" if all_ok else "FAIL", "results": results}
-=======
 def task_file_glob(args: dict[str, Any]) -> dict[str, Any]:
     globspecs = args.get("globs", [])
     missing = []
@@ -721,34 +351,11 @@
         "observed_allowed_used": used_allowed,
         "nonconforming_ids": nonconf,
     }
->>>>>>> e4e777ff
 
 
 KIND_IMPL = {
     "print": task_print,
     "grep": task_grep,
-<<<<<<< HEAD
-    "ref_integrity": task_ref_integrity,
-    "json_shape": task_json_shape,
-    "json_schema": task_json_schema,
-    "file_glob": task_file_glob,
-    "json_assert": task_json_assert,
-}
-
-
-def load_manifest() -> dict[str, Any]:
-    # Prefer JSON manifest (no external deps)
-    if MANIFEST_JSON.exists():
-        return json.loads(MANIFEST_JSON.read_text(encoding="utf-8"))
-    # Fallback to YAML only if PyYAML is available
-    if MANIFEST_YML.exists() and yaml is not None:
-        data = yaml.safe_load(MANIFEST_YML.read_text(encoding="utf-8"))
-        return data if isinstance(data, dict) else {}
-    # Last resort: empty manifest; caller will flag as failure
-    return {}
-
-
-=======
     "file_glob": task_file_glob,
     "json_assert": task_json_assert,
     "json_schema": task_json_schema,
@@ -759,11 +366,10 @@
 
 
 # ---------- Driver ----------
->>>>>>> e4e777ff
 def main() -> int:
     print("[eval.report] starting")
-    if not MANIFEST_JSON.exists() and not MANIFEST_YML.exists():
-        print(f"[eval.report] FAIL no manifest at {MANIFEST_YML}")
+    if not MANIFEST.exists():
+        print(f"[eval.report] FAIL no manifest at {MANIFEST}")
         return 2
     OUTDIR.mkdir(parents=True, exist_ok=True)
 
@@ -773,31 +379,10 @@
 
     results = []
     all_ok = True
-<<<<<<< HEAD
-    for t in m.get("tasks", []):
-        key = t["key"]
-        kind = t["kind"]
-        args = t.get("args", {})
-        # Substitute ${thresholds:...} placeholders before running the task
-        try:
-            args = _prepare_args(args)
-        except Exception as e:
-            results.append(
-                {
-                    "key": key,
-                    "kind": kind,
-                    "status": "FAIL",
-                    "error": f"thresholds substitution error: {e}",
-                }
-            )
-            all_ok = False
-            continue
-=======
     for tsk in m.get("tasks", []):
         key = tsk["key"]
         kind = tsk["kind"]
         args = tsk.get("args", {})
->>>>>>> e4e777ff
         impl = KIND_IMPL.get(kind)
         if not impl:
             results.append({"key": key, "kind": kind, "status": "FAIL", "error": "unknown kind"})
