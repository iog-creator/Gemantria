--- conflicted
+++ resolved
@@ -1,15 +1,15 @@
 #!/usr/bin/env python3
-import json, pathlib, shutil, sys
+import json
+import pathlib
+import shutil
+import sys
 
 ROOT = pathlib.Path(__file__).resolve().parents[2]
 EVAL = ROOT / "share" / "eval"
 CUR = EVAL / "graph_latest.json"
 PREV = EVAL / "graph_prev.json"
 
-<<<<<<< HEAD
-=======
 
->>>>>>> 020fe921
 def main() -> int:
     if not CUR.exists():
         print("[snapshot.rotate] missing", CUR.relative_to(ROOT))
