--- conflicted
+++ resolved
@@ -1,14 +1,16 @@
 #!/usr/bin/env python3
-import hashlib, json, os, pathlib, subprocess, time
+import hashlib
+import json
+import os
+import pathlib
+import subprocess
+import time
 
 ROOT = pathlib.Path(__file__).resolve().parents[2]
 EVAL = ROOT / "share" / "eval"
 OUT = EVAL / "provenance.json"
 
-<<<<<<< HEAD
-=======
 
->>>>>>> 020fe921
 def sha256_path(p: pathlib.Path) -> str:
     h = hashlib.sha256()
     with p.open("rb") as f:
@@ -16,12 +18,6 @@
             h.update(chunk)
     return h.hexdigest()
 
-<<<<<<< HEAD
-
-def git(cmd: list[str]) -> str | None:
-    try:
-        return subprocess.check_output(["git"] + cmd, cwd=ROOT).decode().strip()
-=======
 
 def git(cmd):
     try:
@@ -33,29 +29,16 @@
 def safe_json(p: pathlib.Path):
     try:
         return json.loads(p.read_text(encoding="utf-8"))
->>>>>>> 020fe921
     except Exception:
         return None
 
 
-<<<<<<< HEAD
-def safe_json(p: pathlib.Path) -> dict | None:
-    try:
-        return json.loads(p.read_text(encoding="utf-8"))
-    except Exception:
-        return None
-
-def main() -> int:
-    cur = safe_json(EVAL / "graph_latest.json") or {}
-    man = safe_json(EVAL / "release_manifest.json") or {}
-=======
 def main() -> int:
     cur = safe_json(EVAL / "graph_latest.json") or {}
     prev = safe_json(EVAL / "graph_prev.json") or {}
     man = safe_json(EVAL / "release_manifest.json") or {}
     cen = safe_json(EVAL / "centrality.json") or {}
     delta = safe_json(EVAL / "delta.json") or {}
->>>>>>> 020fe921
 
     nodes = len(cur.get("nodes", []))
     edges = len(cur.get("edges", []))
@@ -70,23 +53,6 @@
         "env": {"python": py, "rerank_provider": os.environ.get("RERANK_PROVIDER", "none")},
         "counts": {"nodes": nodes, "edges": edges, "artifacts": artifacts},
         "hashes": {
-<<<<<<< HEAD
-            "graph_latest.json": (
-                sha256_path(EVAL / "graph_latest.json")
-                if (EVAL / "graph_latest.json").exists()
-                else None
-            ),
-            "graph_prev.json": (
-                sha256_path(EVAL / "graph_prev.json")
-                if (EVAL / "graph_prev.json").exists()
-                else None
-            ),
-            "release_manifest.json": (
-                sha256_path(EVAL / "release_manifest.json")
-                if (EVAL / "release_manifest.json").exists()
-                else None
-            ),
-=======
             "graph_latest.json": sha256_path(EVAL / "graph_latest.json")
             if (EVAL / "graph_latest.json").exists()
             else None,
@@ -94,7 +60,6 @@
             "release_manifest.json": sha256_path(EVAL / "release_manifest.json")
             if (EVAL / "release_manifest.json").exists()
             else None,
->>>>>>> 020fe921
         },
         "delta_present": (EVAL / "delta.json").exists(),
         "centrality_present": (EVAL / "centrality.json").exists(),
