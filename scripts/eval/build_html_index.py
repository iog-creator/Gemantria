--- conflicted
+++ resolved
@@ -116,13 +116,7 @@
     html.append("        <!-- Centrality (optional) -->")
     html.append("        <details style='margin-top:12px;'>")
     html.append("            <summary>📊 Centrality summary</summary>")
-<<<<<<< HEAD
-    html.append(
-        "            <div id='centrality-summary' style='font-family:monospace;"
-    )
-=======
     html.append("            <div id='centrality-summary' style='font-family:monospace;")
->>>>>>> dad8fdf9
     html.append("                white-space:pre;'></div>")
     html.append("        </details>")
     html.append("")
@@ -130,13 +124,7 @@
     html.append("        <!-- Edge strength / rerank summary (optional) -->")
     html.append('        <details style="margin-top:12px;">')
     html.append("          <summary>🔗 Edge strength summary</summary>")
-<<<<<<< HEAD
-    html.append(
-        '          <div id="edge-strength-summary" style="font-family:monospace;'
-    )
-=======
     html.append('          <div id="edge-strength-summary" style="font-family:monospace;')
->>>>>>> dad8fdf9
     html.append('                white-space:pre;"></div>')
     html.append("        </details>")
     html.append("")
@@ -144,23 +132,13 @@
     html.append("        <!-- Delta summary (optional) -->")
     html.append('        <details style="margin-top:12px;">')
     html.append("          <summary>Delta summary</summary>")
-<<<<<<< HEAD
-    html.append(
-        '          <div id="delta-summary" style="font-family:monospace; white-space:pre;"></div>'
-    )
-=======
     html.append('          <div id="delta-summary" style="font-family:monospace; white-space:pre;"></div>')
->>>>>>> dad8fdf9
     html.append("        </details>")
     html.append("")
 
     html.append("        <!-- Provenance (optional) -->")
     html.append('        <details style="margin-top:12px;">')
     html.append("          <summary>Provenance</summary>")
-<<<<<<< HEAD
-    html.append(
-        '          <div id="prov" style="font-family:monospace; white-space:pre;"></div>'
-=======
     html.append('          <div id="prov" style="font-family:monospace; white-space:pre;"></div>')
     html.append("        </details>")
     html.append("")
@@ -171,7 +149,6 @@
     html.append('          <div><a href="summary.md" target="_blank" rel="noopener">Open summary.md</a></div>')
     html.append(
         '          <div id="quality-status" style="font-family:monospace; white-space:pre; margin-top:8px;"></div>'
->>>>>>> dad8fdf9
     )
     html.append("        </details>")
     html.append("")
@@ -263,17 +240,8 @@
     html.append("                    .map(([id,v]) => [id, (v.eigenvector ?? 0)])")
     html.append("                    .sort((a,b)=>b[1]-a[1]).slice(0,10);")
     html.append("                const lines = ['nodes='+n, 'top10_eigenvector:']")
-<<<<<<< HEAD
-    html.append(
-        "                    .concat(top.map(([id,ev])=>`${id}\t${ev.toFixed(6)}`));"
-    )
-    html.append(
-        "                document.getElementById('centrality-summary').textContent ="
-    )
-=======
     html.append("                    .concat(top.map(([id,ev])=>`${id}\t${ev.toFixed(6)}`));")
     html.append("                document.getElementById('centrality-summary').textContent =")
->>>>>>> dad8fdf9
     html.append("                    lines.join('\\n');")
     html.append("            }catch(e){/* silent */}")
     html.append("        })();")
@@ -281,13 +249,7 @@
     html.append("    <script>")
     html.append("        (async function(){")
     html.append("            try{")
-<<<<<<< HEAD
-    html.append(
-        "                const r = await fetch('graph_latest.json'); if(!r.ok) return;"
-    )
-=======
     html.append("                const r = await fetch('graph_latest.json'); if(!r.ok) return;")
->>>>>>> dad8fdf9
     html.append("                const g = await r.json();")
     html.append("                const edges = g.edges || [];")
     html.append("                let s=0,w=0,o=0,miss=0;")
@@ -295,26 +257,14 @@
     html.append('                    if(e.class==="strong") s++;')
     html.append('                    else if(e.class==="weak") w++;')
     html.append("                    else o++;")
-<<<<<<< HEAD
-    html.append(
-        "                    if(e.rerank===null || e.rerank===undefined) miss++;"
-    )
-=======
     html.append("                    if(e.rerank===null || e.rerank===undefined) miss++;")
->>>>>>> dad8fdf9
     html.append("                }")
     html.append("                const lines = [")
     html.append('                    "edges="+edges.length,')
     html.append('                    "strong="+s, "weak="+w, "other="+o,')
     html.append('                    "missing_rerank="+miss')
     html.append("                ];")
-<<<<<<< HEAD
-    html.append(
-        "                document.getElementById('edge-strength-summary').textContent ="
-    )
-=======
     html.append("                document.getElementById('edge-strength-summary').textContent =")
->>>>>>> dad8fdf9
     html.append('                    lines.join("\\n");')
     html.append("            }catch(_){/* silent */}")
     html.append("        })();")
@@ -322,31 +272,6 @@
     html.append("    <script>")
     html.append("        (async function(){")
     html.append("            try{")
-<<<<<<< HEAD
-    html.append(
-        "                const r = await fetch('delta.json'); if(!r.ok) return;"
-    )
-    html.append("                const d = await r.json();")
-    html.append(
-        "                const cur = d.counts.current, prev = d.counts.previous, dd = d.counts.delta;"
-    )
-    html.append("                const lines = [")
-    html.append('                    "previous_present=" + d.prev_present,')
-    html.append(
-        '                    "current   strong=" + cur.strong + " weak=" + cur.weak,'
-    )
-    html.append(
-        '                    "previous  strong=" + prev.strong + " weak=" + prev.weak,'
-    )
-    html.append(
-        '                    "delta     strong=" + (dd.strong>=0? "+"+dd.strong: dd.strong) +'
-    )
-    html.append('                        " weak=" + (dd.weak>=0? "+"+dd.weak: dd.weak)')
-    html.append("                ];")
-    html.append(
-        "                document.getElementById('delta-summary').textContent = lines.join(\"\\n\");"
-    )
-=======
     html.append("                const r = await fetch('delta.json'); if(!r.ok) return;")
     html.append("                const d = await r.json();")
     html.append("                const cur = d.counts.current, prev = d.counts.previous, dd = d.counts.delta;")
@@ -358,7 +283,6 @@
     html.append('                        " weak=" + (dd.weak>=0? "+"+dd.weak: dd.weak)')
     html.append("                ];")
     html.append("                document.getElementById('delta-summary').textContent = lines.join(\"\\n\");")
->>>>>>> dad8fdf9
     html.append("            }catch(_){/* silent */}")
     html.append("        })();")
     html.append("    </script>")
@@ -368,13 +292,6 @@
     html.append("                const r = await fetch('provenance.json'); if(!r.ok) return;")
     html.append("                const p = await r.json();")
     html.append("                const lines = [")
-<<<<<<< HEAD
-    html.append("                    \"commit=\" + (p.git?.commit ?? \"?\"),")
-    html.append("                    \"branch=\" + (p.git?.branch ?? \"?\"),")
-    html.append("                    \"describe=\" + (p.git?.describe ?? \"?\"),")
-    html.append("                    \"nodes=\" + (p.counts?.nodes ?? 0) + \" edges=\" + (p.counts?.edges ?? 0) + \" artifacts=\" + (p.counts?.artifacts ?? \"?\"),")
-    html.append("                    \"delta=\" + (p.delta_present ? \"yes\":\"no\") + \" centrality=\" + (p.centrality_present ? \"yes\":\"no\")")
-=======
     html.append('                    "commit=" + (p.git?.commit ?? "?"),')
     html.append('                    "branch=" + (p.git?.branch ?? "?"),')
     html.append('                    "describe=" + (p.git?.describe ?? "?"),')
@@ -384,14 +301,11 @@
     html.append(
         '                    "delta=" + (p.delta_present ? "yes":"no") + " centrality=" + (p.centrality_present ? "yes":"no")'
     )
->>>>>>> dad8fdf9
     html.append("                ];")
     html.append("                document.getElementById('prov').textContent = lines.join(\"\\n\");")
     html.append("            }catch(_){/* silent */}")
     html.append("        })();")
     html.append("    </script>")
-<<<<<<< HEAD
-=======
     html.append("    <script>")
     html.append("        (async function(){")
     html.append("            try{")
@@ -401,7 +315,6 @@
     html.append("            }catch(_){/* silent */}")
     html.append("        })();")
     html.append("    </script>")
->>>>>>> dad8fdf9
     html.append("</body>")
     html.append("</html>")
 
