--- conflicted
+++ resolved
@@ -152,39 +152,6 @@
     )
     html.append("        </details>")
     html.append("")
-
-    html.append("        <!-- Run summary (optional) -->")
-    html.append('        <details style="margin-top:12px;">')
-    html.append("          <summary>Run summary</summary>")
-    html.append(
-        '          <div><a href="summary.md" target="_blank" rel="noopener">Open summary.md</a></div>'
-    )
-    html.append(
-        '          <div id="quality-status" style="font-family:monospace; white-space:pre; margin-top:8px;"></div>'
-    )
-    html.append("        </details>")
-    html.append("")
-
-    html.append("        <!-- Calibration & Quality Trend -->")
-    html.append('        <details style="margin-top:12px;">')
-    html.append("          <summary>Calibration & Trend</summary>")
-    html.append(
-        '          <div id="calib" style="font-family:monospace; white-space:pre;"></div>'
-    )
-    html.append('          <div style="margin-top:8px;">')
-    html.append('            <img alt="quality_trend" src="badges/quality_trend.svg">')
-    html.append("          </div>")
-    html.append("                </details>")
-    html.append("")
-
-    html.append("        <!-- Edge Audit & Anomalies -->")
-    html.append('        <details style="margin-top:12px;">')
-    html.append("          <summary>Edge audit & anomalies</summary>")
-    html.append('          <div><a href="edge_audit.csv" target="_blank" rel="noopener">Download edge_audit.csv</a></div>')
-    html.append('          <div id="anoms" style="font-family:monospace; white-space:pre; margin-top:8px;"></div>')
-    html.append("        </details>")
-    html.append("")
-
     html.append("        <div class='artifacts'>")
 
     # Core reports
@@ -322,9 +289,7 @@
     html.append("    <script>")
     html.append("        (async function(){")
     html.append("            try{")
-    html.append(
-        "                const r = await fetch('provenance.json'); if(!r.ok) return;"
-    )
+    html.append("                const r = await fetch('provenance.json'); if(!r.ok) return;")
     html.append("                const p = await r.json();")
     html.append("                const lines = [")
     html.append('                    "commit=" + (p.git?.commit ?? "?"),')
@@ -337,67 +302,19 @@
         '                    "delta=" + (p.delta_present ? "yes":"no") + " centrality=" + (p.centrality_present ? "yes":"no")'
     )
     html.append("                ];")
-    html.append(
-        "                document.getElementById('prov').textContent = lines.join(\"\\n\");"
-    )
+    html.append("                document.getElementById('prov').textContent = lines.join(\"\\n\");")
     html.append("            }catch(_){/* silent */}")
     html.append("        })();")
     html.append("    </script>")
     html.append("    <script>")
     html.append("        (async function(){")
     html.append("            try{")
-<<<<<<< HEAD
-    html.append(
-        "                const r = await fetch('quality_report.txt'); if(!r.ok) return;"
-    )
-    html.append("                const t = await r.text();")
-    html.append(
-        "                document.getElementById('quality-status').textContent = t;"
-    )
-    html.append("            }catch(_){/* silent */}")
-    html.append("        })();")
-    html.append("    </script>")
-    html.append("    <script>")
-    html.append("        (async function(){")
-    html.append("            try{")
-    html.append(
-        "                const a = await fetch('calibration_adv.json'); if(a.ok){"
-    )
-    html.append("                    const adv = await a.json();")
-    html.append("                    const s = adv.suggested || {};")
-    html.append("                    const lines = [")
-    html.append('                        "suggested:",')
-    html.append('                        "  EDGE_BLEND_WEIGHT="+s.EDGE_BLEND_WEIGHT,')
-    html.append('                        "  EDGE_WEAK_THRESH="+s.EDGE_WEAK_THRESH,')
-    html.append('                        "  EDGE_STRONG_THRESH="+s.EDGE_STRONG_THRESH')
-    html.append("                    ];")
-    html.append(
-        "                    document.getElementById('calib').textContent = lines.join(\"\\n\");"
-    )
-    html.append("                }")
-    html.append("            }catch(_){/* silent */}")
-    html.append("        })();")
-    html.append("    </script>")
-    html.append("    <script>")
-    html.append("        (async function(){")
-    html.append("            try{")
-    html.append("                const r = await fetch('anomalies.json'); if(!r.ok) return;")
-    html.append("                const d = await r.json();")
-    html.append("                const c = d.count ?? 0;")
-    html.append("                const examples = (d.items || []).slice(0,5).map(e => `${e.src} → ${e.dst}  st=${(e.edge_strength||0).toFixed(3)}  flags=${(e.flags||[]).join(',')}`);")
-    html.append("                const lines = [`count=${c}`].concat(examples);")
-    html.append("                document.getElementById('anoms').textContent = lines.join('\n');")
-    html.append("            }catch(_){}")
-    html.append("        })();")
-    html.append("    </script>")
-=======
     html.append("                const r = await fetch('quality_report.txt'); if(!r.ok) return;")
     html.append("                const t = await r.text();")
     html.append("                document.getElementById('quality-status').textContent = t;")
     html.append("            }catch(_){/* silent */}")
     html.append("        })();")
     html.append("    </script>")
->>>>>>> 020fe921
     html.append("</body>")
     html.append("</html>")
 
