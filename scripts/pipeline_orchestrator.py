#!/usr/bin/env python3
"""
Unified Pipeline Orchestrator

Coordinates all pipeline components: noun extraction, embeddings, book processing,
analysis, and exports into a cohesive workflow.
"""

import argparse
import json
import os
import sys
from typing import Any, Dict, List

from src.infra.env_loader import ensure_env_loaded
from src.infra.structured_logger import get_logger, log_json

LOG = get_logger("pipeline_orchestrator")

# Load environment
ensure_env_loaded()


def _validate_envelope_first() -> Dict[str, Any]:
    """
    ENVELOPE-FIRST HARDENING: Validate any existing envelopes before pipeline operations.

    This implements the envelope-first principle by checking envelope integrity
    before allowing any downstream processing. Uses COMPASS mathematical validation
    and schema validation to ensure data quality gates are met.

    Returns:
        Dict with validation results:
        {
            "passed": bool,
            "errors": List[str],
            "compass_score": float (optional),
            "schema_valid": bool (optional)
        }
    """
    validation_result = {
        "passed": True,
        "errors": [],
        "envelopes_checked": [],
    }

    try:
<<<<<<< HEAD
=======
        import os
>>>>>>> 8e173498
        from pathlib import Path

        # Check for unified envelope
        envelope_path = Path("share/exports/envelope.json")
        if envelope_path.exists():
            validation_result["envelopes_checked"].append("unified_envelope")

            # Try COMPASS mathematical validation
            try:
                from scripts.compass.scorer import score_envelope

                compass_score = score_envelope(str(envelope_path))
                validation_result["compass_score"] = compass_score

                # COMPASS gate: >80% correctness threshold
                if compass_score < 0.8:
                    validation_result["passed"] = False
                    validation_result["errors"].append(
                        f"COMPASS validation failed: {compass_score:.1%} < 80% threshold"
                    )

                log_json(LOG, 20, "compass_validation_complete", score=compass_score)

            except Exception as e:
                log_json(LOG, 30, "compass_validation_failed", error=str(e))
                validation_result["passed"] = False
                validation_result["errors"].append(f"COMPASS validation error: {e}")

            # Try schema validation
            try:
                import jsonschema

                schema_path = Path("docs/SSOT/unified-envelope.schema.json")
                if schema_path.exists():
                    with open(envelope_path) as f:
                        envelope_data = json.load(f)
                    with open(schema_path) as f:
                        schema = json.load(f)

                    jsonschema.validate(envelope_data, schema)
                    validation_result["schema_valid"] = True
                    log_json(LOG, 20, "envelope_schema_validation_passed")
                else:
                    validation_result["errors"].append("Envelope schema file not found")

            except jsonschema.ValidationError as e:
                validation_result["passed"] = False
                validation_result["errors"].append(f"Envelope schema validation failed: {e.message}")
            except Exception as e:
                validation_result["passed"] = False
                validation_result["errors"].append(f"Envelope validation error: {e}")

        else:
            # No envelope exists - this is acceptable for fresh runs
            log_json(LOG, 20, "no_envelope_present", note="Acceptable for fresh pipeline runs")

        # Check for temporal analysis envelopes
        temporal_path = Path("share/exports/temporal_patterns.json")
        if temporal_path.exists():
            validation_result["envelopes_checked"].append("temporal_patterns")

            try:
                import jsonschema

                schema_path = Path("docs/SSOT/temporal-patterns.schema.json")
                if schema_path.exists():
                    with open(temporal_path) as f:
                        temporal_data = json.load(f)
                    with open(schema_path) as f:
                        schema = json.load(f)

                    jsonschema.validate(temporal_data, schema)
                    log_json(LOG, 20, "temporal_schema_validation_passed")
                else:
                    validation_result["errors"].append("Temporal schema file not found")

            except jsonschema.ValidationError as e:
                validation_result["passed"] = False
                validation_result["errors"].append(f"Temporal schema validation failed: {e.message}")
            except Exception as e:
                validation_result["passed"] = False
                validation_result["errors"].append(f"Temporal validation error: {e}")

        # Check for forecast envelope
        forecast_path = Path("share/exports/pattern_forecast.json")
        if forecast_path.exists():
            validation_result["envelopes_checked"].append("pattern_forecast")

            try:
                import jsonschema

                schema_path = Path("docs/SSOT/pattern-forecast.schema.json")
                if schema_path.exists():
                    with open(forecast_path) as f:
                        forecast_data = json.load(f)
                    with open(schema_path) as f:
                        schema = json.load(f)

                    jsonschema.validate(forecast_data, schema)
                    log_json(LOG, 20, "forecast_schema_validation_passed")
                else:
                    validation_result["errors"].append("Forecast schema file not found")

            except jsonschema.ValidationError as e:
                validation_result["passed"] = False
                validation_result["errors"].append(f"Forecast schema validation failed: {e.message}")
            except Exception as e:
                validation_result["passed"] = False
                validation_result["errors"].append(f"Forecast validation error: {e}")

        log_json(
            LOG,
            20 if validation_result["passed"] else 40,
            "envelope_first_validation_complete",
            passed=validation_result["passed"],
            envelopes_checked=validation_result["envelopes_checked"],
            error_count=len(validation_result["errors"]),
        )

    except Exception as e:
        log_json(LOG, 40, "envelope_first_validation_unexpected_error", error=str(e))
        validation_result["passed"] = False
        validation_result["errors"].append(f"Unexpected validation error: {e}")

    return validation_result


def run_full_pipeline(
    book: str = "Genesis",
    mode: str = "START",
    nouns: List[Dict[str, Any]] | None = None,
    stop_after: str | None = None,
    allow_partial: bool = False,
    partial_reason: str = "",
) -> Dict[str, Any]:
    """
    Run the complete integrated pipeline with envelope-first hardening.

    This orchestrates:
    1. Envelope-first validation (COMPASS + schema gates)
    2. Noun extraction from Bible database (or use provided nouns)
    3. Gematria calculation and enrichment
    4. Semantic network building with embeddings
    5. Schema validation
    6. Graph analysis and export

    Args:
        book: The book name to process
        mode: Processing mode (START, RESUME, etc.)
        nouns: Optional list of nouns to use instead of AI discovery
    """
    # Set batch configuration from arguments
    import os

    if allow_partial:
        os.environ["ALLOW_PARTIAL"] = "1"
        if partial_reason:
            os.environ["PARTIAL_REASON"] = partial_reason
    # Map node names to numeric positions for stop_after_n_nodes
    node_map = {
        "collect_nouns": 1,
        "validate_batch": 2,
        "enrichment": 3,
        "confidence_validator": 4,
        "network_aggregator": 5,
        "analysis_runner": 6,
        "graph_scorer": 6,  # alias for analysis_runner
        "wrap_hints": 7,
    }
    stop_after_n_nodes = node_map.get(stop_after) if stop_after else None

    log_json(
        LOG,
        20,
        "pipeline_orchestrator_start",
        book=book,
        mode=mode,
        nouns_provided=nouns is not None,
        stop_after=stop_after,
        stop_after_n_nodes=stop_after_n_nodes,
    )

    try:
        # ENVELOPE-FIRST HARDENING: Validate any existing envelopes before proceeding
<<<<<<< HEAD
        # Skip validation for intermediate steps (when stop_after is set)
        if stop_after is None:
            envelope_validation = _validate_envelope_first()
            if not envelope_validation["passed"]:
                log_json(LOG, 40, "envelope_validation_failed", errors=envelope_validation["errors"])
                return {
                    "success": False,
                    "book": book,
                    "error": f"Envelope validation failed: {envelope_validation['errors']}",
                    "envelope_validation": envelope_validation,
                }
        else:
            log_json(LOG, 20, "envelope_validation_skipped", reason="intermediate_step", stop_after=stop_after)
=======
        envelope_validation = _validate_envelope_first()
        if not envelope_validation["passed"]:
            log_json(LOG, 40, "envelope_validation_failed", errors=envelope_validation["errors"])
            return {
                "success": False,
                "book": book,
                "error": f"Envelope validation failed: {envelope_validation['errors']}",
                "envelope_validation": envelope_validation,
            }
>>>>>>> 8e173498

        from src.graph.graph import run_pipeline

        # Run the main pipeline
        result = run_pipeline(
            book=book,
            mode=mode,
            nouns=nouns,
            stop_after_n_nodes=stop_after_n_nodes,
            allow_partial=allow_partial,
            partial_reason=partial_reason,
        )

        # Extract results
        success = "error" not in result
        run_id = str(result.get("run_id", "unknown"))

        # Log completion
        log_json(LOG, 20, "pipeline_orchestrator_complete", success=success, run_id=run_id, book=book)

        return {
            "success": success,
            "run_id": run_id,
            "book": book,
            "result": result,
        }

    except Exception as e:
        log_json(LOG, 40, "pipeline_orchestrator_failed", book=book, error=str(e))
        return {
            "success": False,
            "book": book,
            "error": str(e),
        }


def run_book_processing(config_path: str, operation: str) -> Dict[str, Any]:
    """
    Run book-level processing operations.

    Operations: plan, dry, go, stop, resume
    """
    log_json(LOG, 20, "book_processing_start", config=config_path, operation=operation)

    try:
        from scripts.run_book import cmd_plan, cmd_dry, cmd_go, cmd_stop, cmd_resume

        # Create a mock args object
        class MockArgs:
            def __init__(self, **kwargs):
                for k, v in kwargs.items():
                    setattr(self, k, v)

        if operation == "plan":
            args = MockArgs(cfg=config_path)
            cmd_plan(args)
        elif operation == "dry":
            args = MockArgs(cfg=config_path)
            cmd_dry(args)
        elif operation == "go":
            args = MockArgs(cfg=config_path)
            cmd_go(args)
        elif operation == "stop":
            # Need N parameter for stop
            n = getattr(sys.modules["__main__"], "stop_n", 5)
            args = MockArgs(cfg=config_path, n=n)
            cmd_stop(args)
        elif operation == "resume":
            args = MockArgs()
            cmd_resume(args)

        log_json(LOG, 20, "book_processing_complete", operation=operation)
        return {"success": True, "operation": operation}

    except Exception as e:
        log_json(LOG, 40, "book_processing_failed", operation=operation, error=str(e))
        return {"success": False, "operation": operation, "error": str(e)}


def run_analysis(operation: str, book: str = "Genesis") -> Dict[str, Any]:
    """
    Run analysis operations.

    Operations: graph, export, temporal, all
    """
    log_json(LOG, 20, "analysis_start", operation=operation, book=book)

    try:
        if operation == "graph":
            from scripts.analyze_graph import main as analyze_main

            analyze_main()
        elif operation == "export":
            from scripts.export_graph import main as export_main
            from scripts.export_stats import main as stats_main

            export_main()
            stats_main()
        elif operation == "temporal":
            # Run temporal analysis via analysis_runner_node
            from src.nodes.analysis_runner import _run_temporal_analysis

            state = {"operation": "temporal", "book": "Genesis"}
            result = _run_temporal_analysis(state)
            log_json(LOG, 20, "temporal_analysis_complete", result=result)
        elif operation == "all":
            # Run both graph analysis and exports
            from scripts.analyze_graph import main as analyze_main
            from scripts.export_graph import main as export_main
            from scripts.export_stats import main as stats_main

            analyze_main()
            export_main()
            stats_main()

        log_json(LOG, 20, "analysis_complete", operation=operation)
        return {"success": True, "operation": operation}

    except Exception as e:
        log_json(LOG, 40, "analysis_failed", operation=operation, error=str(e))
        return {"success": False, "operation": operation, "error": str(e)}


def run_embeddings_backfill(model: str = "text-embedding-qwen3-embedding-0.6b", dim: int = 1024) -> Dict[str, Any]:
    """
    Run embeddings backfill for existing nouns.
    """
    log_json(LOG, 20, "embeddings_backfill_start", model=model, dim=dim)

    try:
        from scripts.backfill_noun_embeddings import backfill_noun_embeddings
        import os

        # Get DSN from environment
        dsn = os.getenv("GEMATRIA_DSN")
        if not dsn:
            raise ValueError("GEMATRIA_DSN environment variable not set")

        # Get LM Studio URL
        lmstudio_url = os.getenv("LM_STUDIO_HOST", "http://127.0.0.1:1234")

        # Run backfill
        backfill_noun_embeddings(
            dsn=dsn, lmstudio_base=lmstudio_url, model_name=model, dim=dim, batch_size=512, sleep_sec=1.0
        )

        log_json(LOG, 20, "embeddings_backfill_complete", model=model, dim=dim)
        return {"success": True, "model": model, "dim": dim}

    except Exception as e:
        log_json(LOG, 40, "embeddings_backfill_failed", error=str(e))
        return {"success": False, "error": str(e)}


def main():
    """Main CLI entry point."""
    parser = argparse.ArgumentParser(description="Unified Pipeline Orchestrator")
    subparsers = parser.add_subparsers(dest="command", help="Available commands")

    # Pipeline command
    pipeline_parser = subparsers.add_parser("pipeline", help="Run main pipeline")
    pipeline_parser.add_argument("--book", default="Genesis", help="Book to process")
    pipeline_parser.add_argument("--mode", default="START", help="Pipeline mode")
    pipeline_parser.add_argument(
        "--nouns-json",
        dest="nouns_json",
        default=None,
        help="Optional path to ai-nouns envelope; skips discovery if supplied.",
    )
    pipeline_parser.add_argument(
        "--stop-after",
        dest="stop_after",
        default=None,
        choices=[
            "collect_nouns",
            "validate_batch",
            "enrichment",
            "confidence_validator",
            "network_aggregator",
            "analysis_runner",
            "graph_scorer",
            "wrap_hints",
        ],
        help="Stop pipeline execution after this node (for testing/debugging)",
    )
    pipeline_parser.add_argument(
        "--allow-partial",
        dest="allow_partial",
        action="store_true",
        help="Allow partial batches (for development/testing)",
    )
    pipeline_parser.add_argument(
        "--partial-reason",
        dest="partial_reason",
        default="",
        help="Reason for allowing partial batch",
    )

    # Book processing command
    book_parser = subparsers.add_parser("book", help="Book processing operations")
    book_parser.add_argument("operation", choices=["plan", "dry", "go", "stop", "resume"], help="Operation to perform")
    book_parser.add_argument("--config", default="config/book_plan.yaml", help="Book configuration file")
    book_parser.add_argument("--stop-n", type=int, default=5, help="Number of chapters for stop operation")

    # Analysis command
    analysis_parser = subparsers.add_parser("analysis", help="Analysis operations")
    analysis_parser.add_argument(
        "operation", choices=["graph", "export", "temporal", "all"], help="Analysis operation to perform"
    )
    analysis_parser.add_argument("--book", default="Genesis", help="Book name (for context/logging)")

    # Embeddings command
    embeddings_parser = subparsers.add_parser("embeddings", help="Embeddings backfill")
    embeddings_parser.add_argument(
        "--model", default="text-embedding-qwen3-embedding-0.6b", help="Embedding model name"
    )
    embeddings_parser.add_argument("--dim", type=int, default=1024, help="Embedding dimension")

    # Full workflow command
    full_parser = subparsers.add_parser("full", help="Run complete workflow")
    full_parser.add_argument("--book", default="Genesis", help="Book to process")
    full_parser.add_argument("--config", default="config/book_plan.yaml", help="Book configuration file")
    full_parser.add_argument("--skip-analysis", action="store_true", help="Skip analysis step")
    full_parser.add_argument(
        "--nouns-json",
        dest="nouns_json",
        default=None,
        help="Optional path to ai-nouns envelope; skips discovery if supplied.",
    )

    args = parser.parse_args()

    if not args.command:
        parser.print_help()
        return

    result = {"success": False, "error": "Unknown command"}

    try:
        if args.command == "pipeline":
            nouns = None
            if args.nouns_json:
                if not os.path.exists(args.nouns_json):
                    raise FileNotFoundError(f"Nouns file not found: {args.nouns_json}")
                with open(args.nouns_json, encoding="utf-8") as f:
                    envelope = json.load(f)
                if "nodes" not in envelope or not isinstance(envelope["nodes"], list):
                    raise ValueError("Invalid nouns envelope: missing 'nodes' list")
                nouns = envelope["nodes"]
            result = run_full_pipeline(
                book=args.book,
                mode=args.mode,
                nouns=nouns,
                stop_after=args.stop_after,
                allow_partial=args.allow_partial,
                partial_reason=args.partial_reason,
            )

        elif args.command == "book":
            # Store stop_n for use in run_book_processing
            if hasattr(args, "stop_n"):
                sys.modules["__main__"].stop_n = args.stop_n
            result = run_book_processing(args.config, args.operation)

        elif args.command == "analysis":
            result = run_analysis(args.operation, book=args.book)

        elif args.command == "embeddings":
            result = run_embeddings_backfill(model=args.model, dim=args.dim)

        elif args.command == "full":
            # Run complete workflow: pipeline -> analysis -> temporal analytics -> exports
            log_json(LOG, 20, "full_workflow_start", book=args.book)

            # Load nouns if provided
            nouns = None
            if args.nouns_json:
                if not os.path.exists(args.nouns_json):
                    raise FileNotFoundError(f"Nouns file not found: {args.nouns_json}")
                with open(args.nouns_json, encoding="utf-8") as f:
                    envelope = json.load(f)
                if "nodes" not in envelope or not isinstance(envelope["nodes"], list):
                    raise ValueError("Invalid nouns envelope: missing 'nodes' list")
                nouns = envelope["nodes"]

            # 1. Run main pipeline
            pipeline_result = run_full_pipeline(book=args.book, nouns=nouns)
            if not pipeline_result["success"]:
                result = {"success": False, "error": "Pipeline failed", "stage": "pipeline"}
            else:
                # Wrap raw exports to SSOT if raw files exist (assume run_pipeline writes raw)
                import subprocess

                book = args.book
                if os.path.exists("exports/ai_nouns.raw.json"):
                    subprocess.check_call(
                        [
                            "python3",
                            "scripts/guards/wrap_ssot.py",
                            "ai-nouns",
                            "exports/ai_nouns.raw.json",
                            "share/exports/ai_nouns.json",
                            book,
                        ]
                    )
                if os.path.exists("exports/graph_latest.raw.json"):
                    subprocess.check_call(
                        [
                            "python3",
                            "scripts/guards/wrap_ssot.py",
                            "graph",
                            "exports/graph_latest.raw.json",
                            "share/exports/graph_latest.json",
                            book,
                        ]
                    )

                # 2. Run analysis (unless skipped)
                if not args.skip_analysis:
                    analysis_result = run_analysis("all")
                    if not analysis_result["success"]:
                        result = {"success": False, "error": "Analysis failed", "stage": "analysis"}
                    else:
                        # 3. Phase-8 temporal analytics (rolling windows + forecast)
                        print("[phase8] running temporal analytics...")
<<<<<<< HEAD
=======
                        import json
>>>>>>> 8e173498

                        graph_file = "exports/graph_latest.json"
                        if os.path.exists(graph_file):
                            with open(graph_file, encoding="utf-8") as f:
                                graph_data = json.load(f)
                        else:
                            graph_data = {}
                        from scripts.temporal_analytics import analyze_temporal_patterns, generate_forecast

                        tp = analyze_temporal_patterns(graph_data)
                        fc = generate_forecast(tp)
                        print("[phase8] temporal analytics complete")
                        result = {
                            "success": True,
                            "pipeline": pipeline_result,
                            "analysis": analysis_result,
                            "temporal": {"patterns": tp, "forecast": fc},
                        }
                else:
                    result = {"success": True, "pipeline": pipeline_result}

            log_json(LOG, 20, "full_workflow_complete", success=result["success"], book=args.book)

        # Output result as JSON
        print(json.dumps(result, indent=2, default=str))

        # Exit with appropriate code
        sys.exit(0 if result.get("success", False) else 1)

    except KeyboardInterrupt:
        log_json(LOG, 30, "orchestrator_interrupted")
        import json as json_module

        print(json_module.dumps({"success": False, "error": "Interrupted by user"}))
        sys.exit(130)
    except Exception as e:
        log_json(LOG, 50, "orchestrator_unexpected_error", error=str(e))
        import json as json_module

        print(json_module.dumps({"success": False, "error": str(e)}))
        sys.exit(1)


if __name__ == "__main__":
    main()<|MERGE_RESOLUTION|>--- conflicted
+++ resolved
@@ -45,10 +45,7 @@
     }
 
     try:
-<<<<<<< HEAD
-=======
         import os
->>>>>>> 8e173498
         from pathlib import Path
 
         # Check for unified envelope
@@ -177,12 +174,7 @@
 
 
 def run_full_pipeline(
-    book: str = "Genesis",
-    mode: str = "START",
-    nouns: List[Dict[str, Any]] | None = None,
-    stop_after: str | None = None,
-    allow_partial: bool = False,
-    partial_reason: str = "",
+    book: str = "Genesis", mode: str = "START", nouns: List[Dict[str, Any]] | None = None
 ) -> Dict[str, Any]:
     """
     Run the complete integrated pipeline with envelope-first hardening.
@@ -200,54 +192,10 @@
         mode: Processing mode (START, RESUME, etc.)
         nouns: Optional list of nouns to use instead of AI discovery
     """
-    # Set batch configuration from arguments
-    import os
-
-    if allow_partial:
-        os.environ["ALLOW_PARTIAL"] = "1"
-        if partial_reason:
-            os.environ["PARTIAL_REASON"] = partial_reason
-    # Map node names to numeric positions for stop_after_n_nodes
-    node_map = {
-        "collect_nouns": 1,
-        "validate_batch": 2,
-        "enrichment": 3,
-        "confidence_validator": 4,
-        "network_aggregator": 5,
-        "analysis_runner": 6,
-        "graph_scorer": 6,  # alias for analysis_runner
-        "wrap_hints": 7,
-    }
-    stop_after_n_nodes = node_map.get(stop_after) if stop_after else None
-
-    log_json(
-        LOG,
-        20,
-        "pipeline_orchestrator_start",
-        book=book,
-        mode=mode,
-        nouns_provided=nouns is not None,
-        stop_after=stop_after,
-        stop_after_n_nodes=stop_after_n_nodes,
-    )
+    log_json(LOG, 20, "pipeline_orchestrator_start", book=book, mode=mode, nouns_provided=nouns is not None)
 
     try:
         # ENVELOPE-FIRST HARDENING: Validate any existing envelopes before proceeding
-<<<<<<< HEAD
-        # Skip validation for intermediate steps (when stop_after is set)
-        if stop_after is None:
-            envelope_validation = _validate_envelope_first()
-            if not envelope_validation["passed"]:
-                log_json(LOG, 40, "envelope_validation_failed", errors=envelope_validation["errors"])
-                return {
-                    "success": False,
-                    "book": book,
-                    "error": f"Envelope validation failed: {envelope_validation['errors']}",
-                    "envelope_validation": envelope_validation,
-                }
-        else:
-            log_json(LOG, 20, "envelope_validation_skipped", reason="intermediate_step", stop_after=stop_after)
-=======
         envelope_validation = _validate_envelope_first()
         if not envelope_validation["passed"]:
             log_json(LOG, 40, "envelope_validation_failed", errors=envelope_validation["errors"])
@@ -257,19 +205,11 @@
                 "error": f"Envelope validation failed: {envelope_validation['errors']}",
                 "envelope_validation": envelope_validation,
             }
->>>>>>> 8e173498
 
         from src.graph.graph import run_pipeline
 
         # Run the main pipeline
-        result = run_pipeline(
-            book=book,
-            mode=mode,
-            nouns=nouns,
-            stop_after_n_nodes=stop_after_n_nodes,
-            allow_partial=allow_partial,
-            partial_reason=partial_reason,
-        )
+        result = run_pipeline(book=book, mode=mode, nouns=nouns)
 
         # Extract results
         success = "error" not in result
@@ -337,13 +277,13 @@
         return {"success": False, "operation": operation, "error": str(e)}
 
 
-def run_analysis(operation: str, book: str = "Genesis") -> Dict[str, Any]:
+def run_analysis(operation: str) -> Dict[str, Any]:
     """
     Run analysis operations.
 
     Operations: graph, export, temporal, all
     """
-    log_json(LOG, 20, "analysis_start", operation=operation, book=book)
+    log_json(LOG, 20, "analysis_start", operation=operation)
 
     try:
         if operation == "graph":
@@ -427,34 +367,6 @@
         default=None,
         help="Optional path to ai-nouns envelope; skips discovery if supplied.",
     )
-    pipeline_parser.add_argument(
-        "--stop-after",
-        dest="stop_after",
-        default=None,
-        choices=[
-            "collect_nouns",
-            "validate_batch",
-            "enrichment",
-            "confidence_validator",
-            "network_aggregator",
-            "analysis_runner",
-            "graph_scorer",
-            "wrap_hints",
-        ],
-        help="Stop pipeline execution after this node (for testing/debugging)",
-    )
-    pipeline_parser.add_argument(
-        "--allow-partial",
-        dest="allow_partial",
-        action="store_true",
-        help="Allow partial batches (for development/testing)",
-    )
-    pipeline_parser.add_argument(
-        "--partial-reason",
-        dest="partial_reason",
-        default="",
-        help="Reason for allowing partial batch",
-    )
 
     # Book processing command
     book_parser = subparsers.add_parser("book", help="Book processing operations")
@@ -467,7 +379,6 @@
     analysis_parser.add_argument(
         "operation", choices=["graph", "export", "temporal", "all"], help="Analysis operation to perform"
     )
-    analysis_parser.add_argument("--book", default="Genesis", help="Book name (for context/logging)")
 
     # Embeddings command
     embeddings_parser = subparsers.add_parser("embeddings", help="Embeddings backfill")
@@ -481,20 +392,12 @@
     full_parser.add_argument("--book", default="Genesis", help="Book to process")
     full_parser.add_argument("--config", default="config/book_plan.yaml", help="Book configuration file")
     full_parser.add_argument("--skip-analysis", action="store_true", help="Skip analysis step")
-    full_parser.add_argument(
-        "--nouns-json",
-        dest="nouns_json",
-        default=None,
-        help="Optional path to ai-nouns envelope; skips discovery if supplied.",
-    )
 
     args = parser.parse_args()
 
     if not args.command:
         parser.print_help()
         return
-
-    result = {"success": False, "error": "Unknown command"}
 
     try:
         if args.command == "pipeline":
@@ -507,14 +410,7 @@
                 if "nodes" not in envelope or not isinstance(envelope["nodes"], list):
                     raise ValueError("Invalid nouns envelope: missing 'nodes' list")
                 nouns = envelope["nodes"]
-            result = run_full_pipeline(
-                book=args.book,
-                mode=args.mode,
-                nouns=nouns,
-                stop_after=args.stop_after,
-                allow_partial=args.allow_partial,
-                partial_reason=args.partial_reason,
-            )
+            result = run_full_pipeline(book=args.book, mode=args.mode, nouns=nouns)
 
         elif args.command == "book":
             # Store stop_n for use in run_book_processing
@@ -523,7 +419,7 @@
             result = run_book_processing(args.config, args.operation)
 
         elif args.command == "analysis":
-            result = run_analysis(args.operation, book=args.book)
+            result = run_analysis(args.operation)
 
         elif args.command == "embeddings":
             result = run_embeddings_backfill(model=args.model, dim=args.dim)
@@ -583,10 +479,7 @@
                     else:
                         # 3. Phase-8 temporal analytics (rolling windows + forecast)
                         print("[phase8] running temporal analytics...")
-<<<<<<< HEAD
-=======
                         import json
->>>>>>> 8e173498
 
                         graph_file = "exports/graph_latest.json"
                         if os.path.exists(graph_file):
@@ -618,15 +511,11 @@
 
     except KeyboardInterrupt:
         log_json(LOG, 30, "orchestrator_interrupted")
-        import json as json_module
-
-        print(json_module.dumps({"success": False, "error": "Interrupted by user"}))
+        print(json.dumps({"success": False, "error": "Interrupted by user"}))
         sys.exit(130)
     except Exception as e:
         log_json(LOG, 50, "orchestrator_unexpected_error", error=str(e))
-        import json as json_module
-
-        print(json_module.dumps({"success": False, "error": str(e)}))
+        print(json.dumps({"success": False, "error": str(e)}))
         sys.exit(1)
 
 
