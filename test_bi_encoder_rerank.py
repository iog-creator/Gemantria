--- conflicted
+++ resolved
@@ -63,7 +63,7 @@
         mock_requests.post.side_effect = [mock_resp_a, mock_resp_b]
 
         # Import and test the rerank function
-        from src.services.rerank_via_embeddings import (
+        from src.services.rerank_via_embeddings import (  # noqa: E402
             rerank_via_embeddings,
         )
 
@@ -93,7 +93,7 @@
     # Test 2: Normalization
     print("\n2. Testing text normalization...")
 
-    from src.services.rerank_via_embeddings import _norm
+    from src.services.rerank_via_embeddings import _norm  # noqa: E402
 
     test_cases = [
         ("hello world", "hello world"),
@@ -126,11 +126,7 @@
     print("\n4. Testing import and interface compatibility...")
 
     # Test that the new rerank function can be imported as the old name
-<<<<<<< HEAD
-    from src.services.rerank_via_embeddings import (
-=======
     from src.services.rerank_via_embeddings import (  # noqa: E402
->>>>>>> 77663b53
         rerank_via_embeddings as rerank_pairs,
     )
 
